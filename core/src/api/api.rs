use std::collections::HashSet;

use super::{GetEventsOfSubject, GetGovernanceSubjects};
use super::{
    error::{APIInternalError, ApiError},
    inner_api::InnerAPI,
    APICommands, ApiResponses,
};
#[cfg(feature = "aproval")]
use crate::approval::manager::ApprovalAPI;
use crate::authorized_subjecs::manager::AuthorizedSubjectsAPI;
use crate::commons::models::event::Event;
use crate::commons::models::event_request::EventRequest;
use crate::commons::models::request::TapleRequest;
use crate::commons::models::state::SubjectData;
use crate::commons::{
    channel::{ChannelData, MpscChannel, SenderEnd},
    config::TapleSettings,
    crypto::KeyPair,
};
use crate::event::manager::EventAPI;
use crate::ledger::manager::EventManagerAPI;
use crate::signature::Signature;
use crate::KeyIdentifier;
use crate::{
    approval::ApprovalPetitionData,
    commons::models::Acceptance,
    event_request::{CreateRequest, EventRequestType, FactRequest},
    identifier::DigestIdentifier,
    DatabaseCollection, DB,
};
use async_trait::async_trait;
use tokio::sync::watch::Sender;

/// Trait that allows implementing the interface of a TAPLE node.
/// The only native implementation is [NodeAPI]. Users can use the trait
/// to add specific behaviors to an existing node interface. For example,
/// a [NodeAPI] wrapper could be created that again implements the trait
/// and perform certain intermediate operations, such as incrementing a counter
/// to find out how many API queries have been made.
#[async_trait]
pub trait ApiModuleInterface {
    /// Allows to generate a voting request in the system.
    /// This request will be sent to the node that will be in charge of handling
    /// the votes of the rest of the nodes belonging to the same governance.
    /// # Possible errors
    /// • [ApiError::InternalError] if an internal error occurs during operation execution.<br />
    /// • [ApiError::InvalidParameters] if the specified request identifier does not match a valid [DigestIdentifier].<br />
    async fn create_request(
        &self,
        request_type: EventRequestType,
    ) -> Result<DigestIdentifier, ApiError>;
    /// Allows to make a request to the node from an external Invoker
    async fn external_request(
        &self,
        event_request: EventRequest,
    ) -> Result<DigestIdentifier, ApiError>;
    /// Allows adding a new event to the chain of a subject previously existing
    /// in the node. The event identifier and its [payload](RequestPayload) are required.
    /// This method returns the enumerated [CreateRequestResponse], being the identifier
    /// of a request when the event intends to update a governance, in which case
    /// it will be communicated to the rest of the nodes aware of the governance with
    /// the intention that they vote the change contained in the request. In case the event
    /// is from a conventional subject, the system returns the created event.
    /// # Possible errors
    /// This method will return [ApiError::EventCreationError] if it has not been possible
    /// to create the event, while [ApiError::InternalError] will be obtained if an internal error
    /// has occurred during the management of the operation. If it has not been possible to create
    /// the signature accompanying the creation of the event with the node identity,
    /// then [ApiError::SignError] will be obtained.
    async fn create_event(
        &self,
        subject_id: DigestIdentifier,
        payload: String,
    ) -> Result<DigestIdentifier, ApiError>;
    /// Allows to get all subjects that are known to the current node, regardless of their governance.
    /// Paging can be performed using the optional arguments `from` and `quantity`.
    /// Regarding the first one, note that it admits negative values, in which case the paging is
    /// performed in the opposite direction starting from the end of the collection. Note that this method
    /// also returns the subjects that model governance.
    /// # Possible errors
    /// • [ApiError::InternalError] if an internal error occurred during the execution of the operation.
    async fn get_all_subjects(
        &self,
        namespace: String,
        from: Option<String>,
        quantity: Option<i64>,
    ) -> Result<Vec<SubjectData>, ApiError>;
    /// It allows to obtain all the subjects that model existing governance in the node.
    /// # Possible errors
    /// • [ApiError::InternalError] if an internal error occurred during the execution of the operation.
    async fn get_all_governances(
        &self,
        namespace: String,
        from: Option<String>,
        quantity: Option<i64>,
    ) -> Result<Vec<SubjectData>, ApiError>;
    /// Allows to obtain events from a specific subject previously existing in the node.
    /// Paging can be performed by means of the optional arguments `from` and `quantity`.
    /// Regarding the former, it should be noted that negative values are allowed, in which case
    /// the paging is performed in the opposite direction starting from the end of the string.
    /// # Possible errors
    /// • [ApiError::InvalidParameters] if the specified subject identifier does not match a valid [DigestIdentifier].
    async fn get_event_of_subject(
        &self,
        subject_id: DigestIdentifier,
        from: Option<i64>,
        quantity: Option<i64>,
    ) -> Result<Vec<Event>, ApiError>;
    /// Allows to create a new subject in the node, being its owner the node in question.
    /// # Possible errors
    /// • [ApiError::InternalError] if an internal error occurred during the execution of the operation.<br />
    /// • [ApiError::SignError] if it has not been possible to create the signature that accompanies
    /// the creation of the event with the identity of the node.<br />
    /// • [ApiError::EventCreationError] if it has not been possible to create the subject,
    /// for example, because its governance does not exist.<br />
    /// • [ApiError::InvalidParameters] if the specified governance identifier does not match a valid [DigestIdentifier].
    async fn create_subject(
        &self,
        governance_id: DigestIdentifier,
        schema_id: String,
        namespace: String,
    ) -> Result<DigestIdentifier, ApiError>;
    /// Allows to obtain a specified subject by specifying its identifier.
    /// # Possible errors
    /// • [ApiError::InvalidParameters] if the specified identifier does not match a valid [DigestIdentifier].<br />
    /// • [ApiError::NotFound] if the subject does not exist.
    async fn get_subject(&self, subject_id: DigestIdentifier) -> Result<SubjectData, ApiError>;
    /// Method for creating governance in the system.
    /// # Possible errors
    /// • [ApiError::InternalError] if an internal error occurred during the execution of the operation.<br />
    /// • [ApiError::SignError] if it has not been possible to create the signature that accompanies
    /// the creation of the event with the identity of the node.<br />
    /// • [ApiError::EventCreationError] if it has not been possible to create the governance.
    async fn create_governance(&self) -> Result<DigestIdentifier, ApiError>;
    /// Stops the node, consuming the instance on the fly. This implies that any previously created API
    /// or [NotificationHandler] instances will no longer be functional.
    async fn shutdown(self) -> Result<(), ApiError>;
    /// Allows to vote on a voting request that previously exists in the system.
    /// This vote will be sent to the corresponding node in charge of its collection.
    /// # Possible errors
    /// • [ApiError::InternalError] if an internal error occurs during operation execution.<br />
    /// • [ApiError::NotFound] if the request does not exist in the system.<br />
    /// • [ApiError::InvalidParameters] if the specified request identifier does not match a valid [DigestIdentifier].<br />
    /// • [ApiError::VoteNotNeeded] if the node's vote is no longer required. <br />
    /// This occurs when the acceptance of the changes proposed by the petition has already been resolved by the rest of the nodes in the network or when the node cannot participate in the voting process because it lacks the voting role.
    #[cfg(feature = "aproval")]
    async fn approval_request(
        &self,
        request_id: DigestIdentifier,
        acceptance: Acceptance,
    ) -> Result<DigestIdentifier, ApiError>;
    /// It allows to obtain all the voting requests pending to be resolved in the node.
    /// These requests are received from other nodes in the network when they try to update
    /// a governance subject. It is necessary to vote their agreement or disagreement with
    /// the proposed changes in order for the events to be implemented.
    /// # Possible errors
    /// • [ApiError::InternalError] if an internal error occurs during operation execution.
    #[cfg(feature = "aproval")]
    async fn get_pending_requests(&self) -> Result<Vec<ApprovalPetitionData>, ApiError>;
    /// It allows to obtain a single voting request pending to be resolved in the node.
    /// This request is received from other nodes in the network when they try to update
    /// a governance subject. It is necessary to vote its agreement or disagreement with
    /// the proposed changes in order for the events to be implemented.
    /// # Possible errors
    /// • [ApiError::InternalError] if an internal error occurs during operation execution.
    /// • [ApiError::NotFound] if the requested request does not exist.
    #[cfg(feature = "aproval")]
    async fn get_single_request(
        &self,
        id: DigestIdentifier,
    ) -> Result<ApprovalPetitionData, ApiError>;
    async fn add_preauthorize_subject(
        &self,
        subject_id: &DigestIdentifier,
        providers: &HashSet<KeyIdentifier>,
    ) -> Result<(), ApiError>;
    async fn generate_keys(&self) -> Result<KeyIdentifier, ApiError>;
    async fn get_validation_proof(
        &self,
<<<<<<< HEAD
        subject_id: DigestIdentifier,
    ) -> Result<HashSet<Signature>, ApiError>;
    async fn get_request(&self, request_id: DigestIdentifier) -> Result<TapleRequest, ApiError>;
=======
        subject_id: DigestIdentifier
    ) ->  Result<HashSet<Signature>, ApiError>;
    async fn get_governance_subjects(
        &self,
        governance_id: DigestIdentifier,
        from: Option<String>,
        quantity: Option<i64>,
    ) -> Result<Vec<SubjectData>, ApiError>;
>>>>>>> fa072a68
}

/// Object that allows interaction with a TAPLE node.
///
/// It has methods to perform all available read and write operations,
/// as well as an additional action to stop a running node.
/// he interaction is performed thanks to the implementation of a trait
/// known as [ApiModuleInterface]. Consequently, it is necessary to import
/// the trait in order to properly use the object.
#[derive(Clone, Debug)]
pub struct NodeAPI {
    pub(crate) sender: SenderEnd<APICommands, ApiResponses>,
}

/// Feature that allows implementing the API Rest of an Taple node.
#[async_trait]
impl ApiModuleInterface for NodeAPI {
    async fn create_request(
        &self,
        request_type: EventRequestType,
    ) -> Result<DigestIdentifier, ApiError> {
        let response = self
            .sender
            .ask(APICommands::HandleRequest(request_type))
            .await
            .unwrap();
        if let ApiResponses::HandleRequest(data) = response {
            data
        } else {
            unreachable!()
        }
    }

    async fn get_request(&self, request_id: DigestIdentifier) -> Result<TapleRequest, ApiError> {
        let response = self
            .sender
            .ask(APICommands::GetRequest(request_id))
            .await
            .unwrap();
        if let ApiResponses::GetRequest(data) = response {
            data
        } else {
            unreachable!()
        }
    }

    async fn external_request(
        &self,
        event_request: EventRequest,
    ) -> Result<DigestIdentifier, ApiError> {
        let response = self
            .sender
            .ask(APICommands::ExternalRequest(event_request))
            .await
            .unwrap();
        if let ApiResponses::HandleExternalRequest(data) = response {
            data
        } else {
            unreachable!()
        }
    }

    #[cfg(feature = "aproval")]
    async fn get_pending_requests(&self) -> Result<Vec<ApprovalPetitionData>, ApiError> {
        let response = self
            .sender
            .ask(APICommands::GetPendingRequests)
            .await
            .unwrap();
        if let ApiResponses::GetPendingRequests(data) = response {
            data
        } else {
            unreachable!()
        }
    }

    #[cfg(feature = "aproval")]
    async fn get_single_request(
        &self,
        id: DigestIdentifier,
    ) -> Result<ApprovalPetitionData, ApiError> {
        let response = self
            .sender
            .ask(APICommands::GetSingleRequest(id))
            .await
            .unwrap();
        if let ApiResponses::GetSingleRequest(data) = response {
            data
        } else {
            unreachable!()
        }
    }

    async fn create_event(
        &self,
        subject_id: DigestIdentifier,
        payload: String,
    ) -> Result<DigestIdentifier, ApiError> {
        let request = EventRequestType::Fact(FactRequest {
            subject_id,
            payload: payload,
        });
        let response = self
            .sender
            .ask(APICommands::HandleRequest(request))
            .await
            .unwrap();
        if let ApiResponses::HandleRequest(data) = response {
            data
        } else {
            unreachable!()
        }
    }
    async fn get_all_subjects(
        &self,
        namespace: String,
        from: Option<String>,
        quantity: Option<i64>,
    ) -> Result<Vec<SubjectData>, ApiError> {
        let response = self
            .sender
            .ask(APICommands::GetAllSubjects(super::GetAllSubjects {
                namespace,
                from,
                quantity,
            }))
            .await
            .unwrap();
        if let ApiResponses::GetAllSubjects(data) = response {
            data
        } else {
            unreachable!()
        }
    }
    async fn get_all_governances(
        &self,
        namespace: String,
        from: Option<String>,
        quantity: Option<i64>,
    ) -> Result<Vec<SubjectData>, ApiError> {
        let response = self
            .sender
            .ask(APICommands::GetAllGovernances(super::GetAllSubjects {
                namespace,
                from,
                quantity,
            }))
            .await
            .unwrap();
        if let ApiResponses::GetAllGovernances(data) = response {
            data
        } else {
            unreachable!()
        }
    }
    async fn get_event_of_subject(
        &self,
        subject_id: DigestIdentifier,
        from: Option<i64>,
        quantity: Option<i64>,
    ) -> Result<Vec<Event>, ApiError> {
        let response = self
            .sender
            .ask(APICommands::GetEventsOfSubject(GetEventsOfSubject {
                subject_id,
                from,
                quantity,
            }))
            .await
            .unwrap();
        if let ApiResponses::GetEventsOfSubject(data) = response {
            data
        } else {
            unreachable!()
        }
    }
    async fn create_subject(
        &self,
        governance_id: DigestIdentifier,
        schema_id: String,
        namespace: String,
    ) -> Result<DigestIdentifier, ApiError> {
        let request = EventRequestType::Create(CreateRequest {
            governance_id,
            schema_id,
            namespace,
        });
        let response = self
            .sender
            .ask(APICommands::HandleRequest(request))
            .await
            .unwrap();
        if let ApiResponses::HandleRequest(data) = response {
            data
        } else {
            unreachable!()
        }
    }
    async fn get_subject(&self, subject_id: DigestIdentifier) -> Result<SubjectData, ApiError> {
        let response = self
            .sender
            .ask(APICommands::GetSingleSubject(super::GetSingleSubject {
                subject_id,
            }))
            .await
            .unwrap();
        if let ApiResponses::GetSingleSubject(data) = response {
            data
        } else {
            unreachable!()
        }
    }
    async fn create_governance(&self) -> Result<DigestIdentifier, ApiError> {
        let request = EventRequestType::Create(CreateRequest {
            governance_id: DigestIdentifier::default(),
            schema_id: "".into(),
            namespace: "".into(),
        });
        let response = self
            .sender
            .ask(APICommands::HandleRequest(request))
            .await
            .unwrap();
        if let ApiResponses::HandleRequest(data) = response {
            data
        } else {
            unreachable!()
        }
    }

    #[cfg(feature = "aproval")]
    async fn approval_request(
        &self,
        request_id: DigestIdentifier,
        acceptance: Acceptance,
    ) -> Result<DigestIdentifier, ApiError> {
        let response = self
            .sender
            .ask(APICommands::VoteResolve(acceptance, request_id))
            .await
            .unwrap();
        if let ApiResponses::VoteResolve(data) = response {
            data
        } else {
            unreachable!()
        }
    }

    async fn shutdown(self) -> Result<(), ApiError> {
        let response = self.sender.ask(APICommands::Shutdown).await.unwrap();
        if let ApiResponses::ShutdownCompleted = response {
            Ok(())
        } else {
            unreachable!()
        }
    }

    async fn add_preauthorize_subject(
        &self,
        subject_id: &DigestIdentifier,
        providers: &HashSet<KeyIdentifier>,
    ) -> Result<(), ApiError> {
        let response = self
            .sender
            .ask(APICommands::SetPreauthorizedSubject(
                subject_id.clone(),
                providers.clone(),
            ))
            .await
            .unwrap();
        if let ApiResponses::SetPreauthorizedSubjectCompleted = response {
            Ok(())
        } else {
            unreachable!()
        }
    }

    async fn generate_keys(&self) -> Result<KeyIdentifier, ApiError> {
        let response = self.sender.ask(APICommands::GenerateKeys).await.unwrap();
        if let ApiResponses::GenerateKeys(data) = response {
            data
        } else {
            unreachable!()
        }
    }

    async fn get_validation_proof(
        &self,
        subject_id: DigestIdentifier,
    ) -> Result<HashSet<Signature>, ApiError> {
        let response = self
            .sender
            .ask(APICommands::GetValidationProof(subject_id))
            .await
            .unwrap();
        if let ApiResponses::GetValidationProof(data) = response {
            data
        } else {
            unreachable!()
        }
    }

    async fn get_governance_subjects(
        &self,
        governance_id: DigestIdentifier,
        from: Option<String>,
        quantity: Option<i64>,
    ) -> Result<Vec<SubjectData>, ApiError> {
        let response = self.
            sender
            .ask(APICommands::GetGovernanceSubjects(GetGovernanceSubjects {
                governance_id,
                from,
                quantity
            }))
            .await
            .unwrap();
        if let ApiResponses::GetGovernanceSubjects(data) = response {
            data
        } else {
            unreachable!()
        }
    }
}

pub struct API<C: DatabaseCollection> {
    input: MpscChannel<APICommands, ApiResponses>,
    _settings_sender: Sender<TapleSettings>,
    inner_api: InnerAPI<C>,
    shutdown_sender: Option<tokio::sync::broadcast::Sender<()>>,
    shutdown_receiver: tokio::sync::broadcast::Receiver<()>,
}

impl<C: DatabaseCollection> API<C> {
    pub fn new(
        input: MpscChannel<APICommands, ApiResponses>,
        event_api: EventAPI,
        #[cfg(feature = "aproval")] approval_api: ApprovalAPI,
        authorized_subjects_api: AuthorizedSubjectsAPI,
        ledger_api: EventManagerAPI,
        settings_sender: Sender<TapleSettings>,
        initial_settings: TapleSettings,
        keys: KeyPair,
        shutdown_sender: tokio::sync::broadcast::Sender<()>,
        shutdown_receiver: tokio::sync::broadcast::Receiver<()>,
        db: DB<C>,
    ) -> Self {
        Self {
            input,
            _settings_sender: settings_sender,
            inner_api: InnerAPI::new(
                keys,
                &initial_settings,
                event_api,
                authorized_subjects_api,
                db,
                #[cfg(feature = "aproval")]
                approval_api,
                ledger_api,
            ),
            shutdown_sender: Some(shutdown_sender),
            shutdown_receiver: shutdown_receiver,
        }
    }

    pub async fn start(mut self) {
        let mut response_channel = None;
        loop {
            tokio::select! {
                msg = self.input.receive() => {
                    let must_shutdown = if msg.is_none() {
                        // Channel closed
                        true
                    } else {
                        let result = self.process_input(msg.unwrap()).await;
                        if result.is_err() {
                            true
                        } else {
                            let response = result.unwrap();
                            if response.is_some() {
                                response_channel = response;
                                true
                            } else {
                                false
                            }
                        }
                    };
                    if must_shutdown {
                        let sender = self.shutdown_sender.take().unwrap();
                        sender.send(()).expect("Shutdown Channel Closed");
                        drop(sender);
                        _ = self.shutdown_receiver.recv().await;
                        if response_channel.is_some() {
                            let response_channel = response_channel.unwrap();
                            let _ = response_channel.send(ApiResponses::ShutdownCompleted);
                        }
                        break;
                    }
                },
                _ = self.shutdown_receiver.recv() => {
                    break;
                }
            }
        }
    }

    async fn process_input(
        &mut self,
        input: ChannelData<APICommands, ApiResponses>,
    ) -> Result<Option<tokio::sync::oneshot::Sender<ApiResponses>>, APIInternalError> {
        // TODO: API commands to change the configuration are missing
        match input {
            ChannelData::AskData(data) => {
                let (sx, command) = data.get();
                let response = match command {
                    APICommands::Shutdown => {
                        return Ok(Some(sx));
                    }
                    APICommands::GetAllSubjects(data) => self.inner_api.get_all_subjects(data),
                    APICommands::GetAllGovernances(data) => {
                        self.inner_api.get_all_governances(data).await
                    }
                    APICommands::GetEventsOfSubject(data) => {
                        self.inner_api.get_events_of_subject(data).await
                    }
                    APICommands::GetSingleSubject(data) => {
                        self.inner_api.get_single_subject(data).await
                    }
                    APICommands::GetRequest(request_id) => {
                        self.inner_api.get_request(request_id).await
                    }
                    #[cfg(feature = "aproval")]
                    APICommands::VoteResolve(acceptance, id) => {
                        self.inner_api.emit_vote(id, acceptance).await?
                    }
                    #[cfg(feature = "aproval")]
                    APICommands::GetPendingRequests => self.inner_api.get_pending_request().await,
                    #[cfg(feature = "aproval")]
                    APICommands::GetSingleRequest(data) => {
                        self.inner_api.get_single_request(data).await
                    }
                    APICommands::HandleRequest(data) => self.inner_api.handle_request(data).await?,
                    APICommands::ExternalRequest(event_request) => {
                        let response = self.inner_api.handle_external_request(event_request).await;
                        response?
                    }
                    APICommands::SetPreauthorizedSubject(subject_id, providers) => {
                        self.inner_api
                            .set_preauthorized_subject(subject_id, providers)
                            .await?
                    }
                    APICommands::GenerateKeys => self.inner_api.generate_keys().await?,
                    APICommands::GetValidationProof(subject_id) => {
                        self.inner_api.get_validation_proof(subject_id).await
                    }
                    APICommands::GetGovernanceSubjects(data) => {
                        self.inner_api.get_governance_subjects(data).await
                    }
                };
                sx.send(response)
                    .map_err(|_| APIInternalError::OneshotUnavailable)?;
            }
            ChannelData::TellData(_data) => {
                panic!("Tell in API")
            }
        }
        Ok(None)
    }
}<|MERGE_RESOLUTION|>--- conflicted
+++ resolved
@@ -178,20 +178,15 @@
     async fn generate_keys(&self) -> Result<KeyIdentifier, ApiError>;
     async fn get_validation_proof(
         &self,
-<<<<<<< HEAD
         subject_id: DigestIdentifier,
     ) -> Result<HashSet<Signature>, ApiError>;
     async fn get_request(&self, request_id: DigestIdentifier) -> Result<TapleRequest, ApiError>;
-=======
-        subject_id: DigestIdentifier
-    ) ->  Result<HashSet<Signature>, ApiError>;
     async fn get_governance_subjects(
         &self,
         governance_id: DigestIdentifier,
         from: Option<String>,
         quantity: Option<i64>,
     ) -> Result<Vec<SubjectData>, ApiError>;
->>>>>>> fa072a68
 }
 
 /// Object that allows interaction with a TAPLE node.
