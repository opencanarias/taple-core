--- conflicted
+++ resolved
@@ -8,11 +8,7 @@
 use super::{GetEvents, GetGovernanceSubjects};
 #[cfg(feature = "aproval")]
 use crate::approval::manager::ApprovalAPI;
-<<<<<<< HEAD
-use crate::commons::models::approval::ApprovalStatus;
-=======
-use crate::commons::models::approval::{ApprovalEntity};
->>>>>>> e268c8e1
+use crate::commons::models::approval::ApprovalEntity;
 use crate::commons::models::request::TapleRequest;
 use crate::commons::models::state::SubjectData;
 use crate::commons::{
@@ -25,14 +21,7 @@
 use crate::{
     authorized_subjecs::manager::AuthorizedSubjectsAPI, signature::Signed, Event, EventRequest,
 };
-<<<<<<< HEAD
-use crate::{
-    authorized_subjecs::manager::AuthorizedSubjectsAPI, signature::Signed, EventContent,
-    EventRequestType,
-};
-=======
 use crate::{identifier::DigestIdentifier, DatabaseCollection, DB};
->>>>>>> e268c8e1
 use crate::{KeyDerivator, KeyIdentifier};
 use async_trait::async_trait;
 use tokio::sync::watch::Sender;
@@ -72,6 +61,12 @@
         from: Option<String>,
         quantity: Option<i64>,
     ) -> Result<Vec<SubjectData>, ApiError>;
+    async fn get_subjects_by_governance(
+        &self,
+        governance_id: DigestIdentifier,
+        from: Option<String>,
+        quantity: Option<i64>,
+    ) -> Result<Vec<SubjectData>, ApiError>;
     /// Allows to obtain events from a specific subject previously existing in the node.
     /// Paging can be performed by means of the optional arguments `from` and `quantity`.
     /// Regarding the former, it should be noted that negative values are allowed, in which case
@@ -89,11 +84,7 @@
         &self,
         subject_id: DigestIdentifier,
         sn: u64,
-<<<<<<< HEAD
-    ) -> Result<Signed<EventContent>, ApiError>;
-=======
     ) -> Result<Signed<Event>, ApiError>;
->>>>>>> e268c8e1
     /// Allows to obtain a specified subject by specifying its identifier.
     /// # Possible errors
     /// • [ApiError::InvalidParameters] if the specified identifier does not match a valid [DigestIdentifier].<br />
@@ -114,13 +105,8 @@
     async fn approval_request(
         &self,
         request_id: DigestIdentifier,
-<<<<<<< HEAD
-        acceptance: Acceptance,
-    ) -> Result<ApprovalPetitionData, ApiError>;
-=======
         acceptance: bool,
-    ) -> Result<DigestIdentifier, ApiError>;
->>>>>>> e268c8e1
+    ) -> Result<ApprovalEntity, ApiError>;
     /// It allows to obtain all the voting requests pending to be resolved in the node.
     /// These requests are received from other nodes in the network when they try to update
     /// a governance subject. It is necessary to vote their agreement or disagreement with
@@ -137,10 +123,7 @@
     /// • [ApiError::InternalError] if an internal error occurs during operation execution.
     /// • [ApiError::NotFound] if the requested request does not exist.
     #[cfg(feature = "aproval")]
-    async fn get_single_request(
-        &self,
-        id: DigestIdentifier,
-    ) -> Result<ApprovalEntity, ApiError>;
+    async fn get_single_request(&self, id: DigestIdentifier) -> Result<ApprovalEntity, ApiError>;
     async fn add_preauthorize_subject(
         &self,
         subject_id: &DigestIdentifier,
@@ -164,15 +147,9 @@
         quantity: Option<i64>,
     ) -> Result<Vec<SubjectData>, ApiError>;
     #[cfg(feature = "aproval")]
-    async fn get_approval(
-        &self,
-        request_id: DigestIdentifier,
-    ) -> Result<ApprovalEntity, ApiError>;
-    #[cfg(feature = "aproval")]
-    async fn get_approvals(
-        &self,
-        status: Option<String>,
-    ) -> Result<Vec<ApprovalEntity>, ApiError>;
+    async fn get_approval(&self, request_id: DigestIdentifier) -> Result<ApprovalEntity, ApiError>;
+    #[cfg(feature = "aproval")]
+    async fn get_approvals(&self, status: Option<String>) -> Result<Vec<ApprovalEntity>, ApiError>;
 }
 
 /// Object that allows interaction with a TAPLE node.
@@ -234,10 +211,7 @@
     }
 
     #[cfg(feature = "aproval")]
-    async fn get_single_request(
-        &self,
-        id: DigestIdentifier,
-    ) -> Result<ApprovalEntity, ApiError> {
+    async fn get_single_request(&self, id: DigestIdentifier) -> Result<ApprovalEntity, ApiError> {
         let response = self
             .sender
             .ask(APICommands::GetSingleRequest(id))
@@ -271,6 +245,32 @@
             unreachable!()
         }
     }
+
+    async fn get_subjects_by_governance(
+        &self,
+        governance_id: DigestIdentifier,
+        from: Option<String>,
+        quantity: Option<i64>,
+    ) -> Result<Vec<SubjectData>, ApiError> {
+        let response = self
+            .sender
+            .ask(APICommands::GetSubjectByGovernance(
+                super::GetSubjects {
+                    namespace: "".into(),
+                    from,
+                    quantity,
+                },
+                governance_id,
+            ))
+            .await
+            .unwrap();
+        if let ApiResponses::GetSubjectByGovernance(data) = response {
+            data
+        } else {
+            unreachable!()
+        }
+    }
+
     async fn get_governances(
         &self,
         namespace: String,
@@ -297,11 +297,7 @@
         &self,
         subject_id: DigestIdentifier,
         sn: u64,
-<<<<<<< HEAD
-    ) -> Result<Signed<EventContent>, ApiError> {
-=======
     ) -> Result<Signed<Event>, ApiError> {
->>>>>>> e268c8e1
         let response = self
             .sender
             .ask(APICommands::GetEvent(subject_id, sn))
@@ -353,13 +349,8 @@
     async fn approval_request(
         &self,
         request_id: DigestIdentifier,
-<<<<<<< HEAD
-        acceptance: Acceptance,
-    ) -> Result<ApprovalPetitionData, ApiError> {
-=======
         acceptance: bool,
-    ) -> Result<DigestIdentifier, ApiError> {
->>>>>>> e268c8e1
+    ) -> Result<ApprovalEntity, ApiError> {
         let response = self
             .sender
             .ask(APICommands::VoteResolve(acceptance, request_id))
@@ -475,10 +466,7 @@
     }
 
     #[cfg(feature = "aproval")]
-    async fn get_approval(
-        &self,
-        request_id: DigestIdentifier,
-    ) -> Result<ApprovalEntity, ApiError> {
+    async fn get_approval(&self, request_id: DigestIdentifier) -> Result<ApprovalEntity, ApiError> {
         let response = self
             .sender
             .ask(APICommands::GetApproval(request_id))
@@ -492,10 +480,7 @@
     }
 
     #[cfg(feature = "aproval")]
-    async fn get_approvals(
-        &self,
-        status: Option<String>,
-    ) -> Result<Vec<ApprovalEntity>, ApiError> {
+    async fn get_approvals(&self, status: Option<String>) -> Result<Vec<ApprovalEntity>, ApiError> {
         let response = self
             .sender
             .ask(APICommands::GetApprovals(status))
@@ -651,6 +636,9 @@
                             .get_all_preauthorized_subjects_and_providers(data)
                             .await?
                     }
+                    APICommands::GetSubjectByGovernance(params, gov_id) => {
+                        self.inner_api.get_subjects_by_governance(params, gov_id)
+                    }
                 };
                 sx.send(response)
                     .map_err(|_| APIInternalError::OneshotUnavailable)?;
