use super::error::APIInternalError;
use super::ApiResponses;
use crate::approval::error::ApprovalErrorResponse;
use crate::approval::manager::{ApprovalAPI, ApprovalAPIInterface};
use crate::authorized_subjecs::manager::AuthorizedSubjectsAPI;
use crate::commons::models::Acceptance;
use crate::commons::self_signature_manager::{SelfSignatureInterface, SelfSignatureManager};
use crate::event::errors::EventError;
use crate::event::manager::{EventAPI, EventAPIInterface};
use crate::event::EventResponse;
use crate::identifier::Derivable;
use crate::KeyIdentifier;
// use crate::ledger::errors::LedgerManagerError;
use crate::{
    commons::{
        config::TapleSettings,
        crypto::KeyPair,
        identifier::DigestIdentifier,
        models::{
            event_request::{EventRequest, EventRequestType},
            state::SubjectData,
            timestamp::TimeStamp,
        },
    },
    DB, DatabaseCollection
};
use std::collections::HashSet;
use std::str::FromStr;

use super::{
    error::ApiError, GetAllSubjects, GetEventsOfSubject, GetSingleSubject as GetSingleSubjectAPI,
};

use crate::database::Error as DbError;

pub(crate) struct InnerAPI<C: DatabaseCollection> {
    signature_manager: SelfSignatureManager,
    event_api: EventAPI,
    approval_api: ApprovalAPI,
<<<<<<< HEAD
    db: DB<C>,
=======
    authorized_subjects_api: AuthorizedSubjectsAPI,
    db: DB<D>,
>>>>>>> 20b62ba3
}

const MAX_QUANTITY: isize = 100;

impl<C: DatabaseCollection> InnerAPI<C> {
    pub fn new(
        keys: KeyPair,
        settings: &TapleSettings,
        event_api: EventAPI,
<<<<<<< HEAD
        db: DB<C>,
=======
        authorized_subjects_api: AuthorizedSubjectsAPI,
        db: DB<D>,
>>>>>>> 20b62ba3
        approval_api: ApprovalAPI,
    ) -> Self {
        Self {
            signature_manager: SelfSignatureManager::new(keys, settings),
            event_api,
            approval_api,
            authorized_subjects_api,
            db,
        }
    }

    pub async fn handle_request(
        &self,
        request: EventRequestType,
    ) -> Result<ApiResponses, APIInternalError> {
        let timestamp = TimeStamp::now();
        let signature = self
            .signature_manager
            .sign(&(&request, &timestamp))
            .map_err(|_| APIInternalError::SignError)?;
        let request = EventRequest {
            request,
            timestamp,
            signature,
        };
        let EventResponse::Event(response) = self.event_api.send_event_request(request).await else {
            return Err(APIInternalError::UnexpectedManagerResponse);
        };
        match response {
            Ok(request_id) => return Ok(ApiResponses::HandleRequest(Ok(request_id))),
            Err(EventError::SubjectNotFound(subject_id)) => {
                return Ok(ApiResponses::HandleRequest(Err(ApiError::NotFound(
                    format!("Subject {} not found", subject_id),
                ))))
            }
            Err(EventError::SubjectNotOwned(str)) => {
                return Ok(ApiResponses::HandleRequest(Err(
                    ApiError::NotEnoughPermissions(format!("{}", str)),
                )))
            }
            Err(EventError::CreatingPermissionDenied) => {
                return Ok(ApiResponses::HandleRequest(Err(
                    ApiError::NotEnoughPermissions(format!("{}", response.unwrap_err())),
                )))
            }
            Err(error) => Ok(ApiResponses::HandleRequest(Err(error.into()))),
        }
    }

    pub async fn handle_external_request(
        &self,
        request: EventRequest,
    ) -> Result<ApiResponses, APIInternalError> {
        // Me llega una event request ya firmada. No debería ser de tipo Create. Hacemos esa comprobación y se la pasamos al manager
        // if let EventRequestType::Create(_) = request.request {
        //     return Ok(ApiResponses::HandleExternalRequest(Err(
        //         ApiError::InvalidParameters(String::from(
        //             " Event requests of type \"Create\" are not allowed",
        //         )),
        //     )));
        // }
        let EventResponse::Event(response) = self.event_api.send_event_request(request).await else {
            return Err(APIInternalError::UnexpectedManagerResponse);
        };
        Ok(ApiResponses::HandleExternalRequest(
            response.map_err(|e| ApiError::EventCreationError { source: e }),
        ))
    }

    pub async fn emit_vote(
        &self,
        request_id: DigestIdentifier,
        acceptance: Acceptance,
    ) -> Result<ApiResponses, APIInternalError> {
        // Es posible que en lugar de subject_id se prefiera un request_id
        let id_str = request_id.to_str();
        let result = self.approval_api.emit_vote(request_id, acceptance).await;
        match result {
            Ok(_) => return Ok(ApiResponses::VoteResolve(Ok(DigestIdentifier::default()))), // Cambiar al digestIdentifier del sujeto o de la misma request
            Err(ApprovalErrorResponse::ApprovalRequestNotFound) => {
                return Ok(ApiResponses::VoteResolve(Err(ApiError::NotFound(format!(
                    "Request {} not found",
                    id_str
                )))))
            }
            Err(ApprovalErrorResponse::APIChannelNotAvailable) => {
                return Err(APIInternalError::ChannelError)
            }
            _ => return Err(APIInternalError::UnexpectedManagerResponse),
        };
    }

    pub fn get_all_subjects(&self, data: GetAllSubjects) -> ApiResponses {
        let from = if data.from.is_none() {
            None
        } else {
            Some(format!("{}", data.from.unwrap()))
        };
        let quantity = if data.quantity.is_none() {
            MAX_QUANTITY
        } else {
            (data.quantity.unwrap() as isize).min(MAX_QUANTITY)
        };
        let result = match self.db.get_subjects(from, quantity) {
            Ok(subjects) => subjects,
            Err(error) => {
                return ApiResponses::GetAllSubjects(Err(ApiError::DatabaseError(
                    error.to_string(),
                )))
            }
        };
        let result = result
            .into_iter()
            .map(|subject| subject.into())
            .collect::<Vec<SubjectData>>();
        ApiResponses::GetAllSubjects(Ok(result))
    }

    pub async fn get_all_governances(&self, data: GetAllSubjects) -> ApiResponses {
        let from = if data.from.is_none() {
            None
        } else {
            Some(format!("{}", data.from.unwrap()))
        };
        let quantity = if data.quantity.is_none() {
            MAX_QUANTITY
        } else {
            (data.quantity.unwrap() as isize).min(MAX_QUANTITY)
        };
        let result = match self.db.get_governances(from, quantity) {
            Ok(subjects) => subjects,
            Err(error) => {
                return ApiResponses::GetAllGovernances(Err(ApiError::DatabaseError(
                    error.to_string(),
                )))
            }
        };
        let result = result
            .into_iter()
            .map(|subject| subject.into())
            .collect::<Vec<SubjectData>>();
        ApiResponses::GetAllGovernances(Ok(result))
    }

    pub async fn get_single_subject(&self, data: GetSingleSubjectAPI) -> ApiResponses {
        let id = &data.subject_id;
        let subject = match self.db.get_subject(id) {
            Ok(subject) => subject,
            Err(DbError::EntryNotFound) => {
                return ApiResponses::GetSingleSubject(Err(ApiError::NotFound(format!(
                    "Subject {}",
                    data.subject_id.to_str()
                ))))
            }
            Err(error) => {
                return ApiResponses::GetSingleSubject(Err(ApiError::DatabaseError(
                    error.to_string(),
                )))
            }
        };
        ApiResponses::GetSingleSubject(Ok(subject.into()))
    }

    pub async fn get_events_of_subject(&self, data: GetEventsOfSubject) -> ApiResponses {
        let quantity = if data.quantity.is_none() {
            MAX_QUANTITY
        } else {
            (data.quantity.unwrap() as isize).min(MAX_QUANTITY)
        };
        let id = &data.subject_id;
        match self.db.get_events_by_range(id, data.from, quantity) {
            Ok(events) => ApiResponses::GetEventsOfSubject(Ok(events)),
            Err(error) => {
                ApiResponses::GetEventsOfSubject(Err(ApiError::DatabaseError(error.to_string())))
            }
        }
    }

    pub async fn get_pending_request(&self) -> ApiResponses {
        match self.approval_api.get_all_requests().await {
            Ok(data) => return ApiResponses::GetPendingRequests(Ok(data)),
            Err(error) => return ApiResponses::GetPendingRequests(Err(error.into())),
        }
    }

    pub async fn get_single_request(&self, request_id: DigestIdentifier) -> ApiResponses {
        match self
            .approval_api
            .get_single_request(request_id.clone())
            .await
        {
            Ok(data) => return ApiResponses::GetSingleRequest(Ok(data)),
            Err(ApprovalErrorResponse::ApprovalRequestNotFound) => {
                return ApiResponses::GetSingleRequest(Err(ApiError::NotFound(format!(
                    "Approval Request {} not found",
                    request_id.to_str()
                ))))
            }
            Err(error) => return ApiResponses::GetSingleRequest(Err(error.into())),
        }
    }

    pub async fn set_preauthorized_subject(
        &self,
        subject_id: DigestIdentifier,
        providers: HashSet<KeyIdentifier>,
    ) -> Result<ApiResponses, APIInternalError> {
        log::info!("HOLA");
        if let Err(error) = self
            .authorized_subjects_api
            .new_authorized_subject(subject_id, providers)
            .await
        {
            log::error!("ERROR FATAL: {:?}", error);
            return Err(APIInternalError::DatabaseError(error.to_string()));
        }
        Ok(ApiResponses::SetPreauthorizedSubjectCompleted)
    }

    pub async fn expecting_transfer(
        &self,
        subject: DigestIdentifier,
        public_key: Vec<u8>,
    ) -> Result<ApiResponses, APIInternalError> {
        todo!()
    }
}

fn get_init_and_end<T>(
    from: Option<usize>,
    quantity: Option<usize>,
    data: &Vec<T>,
) -> (usize, usize) {
    let init = if from.is_some() { from.unwrap() } else { 0 };
    let end = if quantity.is_some() {
        let to = quantity.unwrap() + init;
        if to > data.len() {
            data.len()
        } else {
            to
        }
    } else {
        data.len()
    };
    (init, end)
}<|MERGE_RESOLUTION|>--- conflicted
+++ resolved
@@ -37,12 +37,8 @@
     signature_manager: SelfSignatureManager,
     event_api: EventAPI,
     approval_api: ApprovalAPI,
-<<<<<<< HEAD
+    authorized_subjects_api: AuthorizedSubjectsAPI,
     db: DB<C>,
-=======
-    authorized_subjects_api: AuthorizedSubjectsAPI,
-    db: DB<D>,
->>>>>>> 20b62ba3
 }
 
 const MAX_QUANTITY: isize = 100;
@@ -52,12 +48,8 @@
         keys: KeyPair,
         settings: &TapleSettings,
         event_api: EventAPI,
-<<<<<<< HEAD
+        authorized_subjects_api: AuthorizedSubjectsAPI,
         db: DB<C>,
-=======
-        authorized_subjects_api: AuthorizedSubjectsAPI,
-        db: DB<D>,
->>>>>>> 20b62ba3
         approval_api: ApprovalAPI,
     ) -> Self {
         Self {
