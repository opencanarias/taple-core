use super::{CreateRequest as ApiCreateRequest, ExternalEventRequest};
<<<<<<< HEAD
=======
use crate::commons::{
    bd::{db::DB, TapleDB},
    config::TapleSettings,
    crypto::KeyPair,
    identifier::{derive::KeyDerivator, DigestIdentifier, KeyIdentifier, SignatureIdentifier},
    models::{
        approval_signature::Acceptance,
        event_content::{EventContent, Metadata},
        event_request::{CreateRequest, EventRequest, EventRequestType, StateRequest},
        signature::{Signature, SignatureContent},
        state::SubjectData,
        timestamp::TimeStamp,
    },
};
>>>>>>> 2aab03ee
use crate::governance::error::RequestError;
use crate::ledger::errors::LedgerManagerError;
use crate::protocol::{
    command_head_manager::{
        manager::CommandAPI,
        manager::CommandManagerInterface,
        self_signature_manager::{SelfSignatureInterface, SelfSignatureManager},
    },
    errors::{EventCreationError, ResponseError},
    request_manager::manager::{RequestManagerAPI, RequestManagerInterface},
};
use crate::{
    commons::{
        config::TapleSettings,
        crypto::KeyPair,
        identifier::{derive::KeyDerivator, DigestIdentifier, KeyIdentifier, SignatureIdentifier},
        models::{
            approval_signature::Acceptance,
            event_content::{EventContent, Metadata},
            event_request::{CreateRequest, EventRequest, EventRequestType, StateRequest},
            signature::{Signature, SignatureContent},
            state::SubjectData,
        },
    },
    DatabaseManager, DB,
};
use std::{collections::HashSet, str::FromStr};
use time::OffsetDateTime;

use super::{
    error::ApiError, APIResponses, CreateEvent, GetAllSubjects, GetEventsOfSubject, GetSignatures,
    GetSingleSubject as GetSingleSubjectAPI,
};

use crate::database::Error as DbError;

pub(crate) struct InnerAPI<D: DatabaseManager> {
    signature_manager: SelfSignatureManager,
    command_api: CommandAPI,
    request_api: RequestManagerAPI,
    db: DB<D>,
}

const MAX_QUANTITY: isize = 100;

impl<D: DatabaseManager> InnerAPI<D> {
    pub fn new(
        keys: KeyPair,
        settings: &TapleSettings,
        command_api: CommandAPI,
        db: DB<D>,
        request_api: RequestManagerAPI,
    ) -> Self {
        Self {
            signature_manager: SelfSignatureManager::new(keys, settings),
            command_api,
            request_api,
            db,
        }
    }

    pub async fn create_request(&self, data: ApiCreateRequest) -> APIResponses {
        let request = match data {
            ApiCreateRequest::Create(data) => {
                let Ok(id) = DigestIdentifier::from_str(&data.governance_id) else {
                    return APIResponses::CreateRequest(Err(ApiError::InvalidParameters(format!("GovernanceID {}", data.governance_id))));
                };
                EventRequestType::Create(CreateRequest {
                    governance_id: id,
                    schema_id: data.schema_id.clone(),
                    namespace: data.namespace.clone(),
                    payload: data.payload.into(),
                })
            }
            ApiCreateRequest::State(data) => {
                let Ok(id) = DigestIdentifier::from_str(&data.subject_id) else {
                    return APIResponses::CreateRequest(Err(ApiError::InvalidParameters(format!("SubjectID {}", data.subject_id))));
                };
                EventRequestType::State(StateRequest {
                    subject_id: id,
                    payload: data.payload.into(),
                })
            }
        };
        let timestamp = TimeStamp::now();
        let Ok(signature) = self.signature_manager.sign(&(&request, &timestamp)) else {
            return APIResponses::CreateRequest(Err(ApiError::SignError));
        };
        let event_request = EventRequest {
            request,
            timestamp,
            signature,
            approvals: HashSet::new(),
        };
        let result = self.request_api.event_request(event_request).await;
        match result {
            Ok(result) => APIResponses::CreateRequest(Ok(result)),
            Err(ResponseError::EventCreationError { source }) => match &source {
                EventCreationError::EventCreationFailed {
                    source: ledger_error,
                } => match &ledger_error {
                    LedgerManagerError::GovernanceError(RequestError::GovernanceNotFound(
                        governance_id,
                    )) => APIResponses::CreateRequest(Err(ApiError::NotFound(format!(
                        "Governance {}",
                        governance_id
                    )))),
                    LedgerManagerError::GovernanceError(RequestError::SchemaNotFound(
                        schema_id,
                    )) => APIResponses::CreateRequest(Err(ApiError::NotFound(format!(
                        "Schema {}",
                        schema_id
                    )))),
                    _ => APIResponses::CreateRequest(Err(source.into())),
                },
                _ => APIResponses::CreateRequest(Err(source.into())),
            },
            Err(ResponseError::SubjectNotFound) => {
                APIResponses::CreateRequest(Err(ApiError::NotFound(format!("Subject"))))
            }
            Err(ResponseError::SchemaNotFound(schema_id)) => APIResponses::CreateRequest(Err(
                ApiError::NotFound(format!("Schema {}", schema_id)),
            )),
            Err(ResponseError::NotOwnerOfSubject) => APIResponses::CreateRequest(Err(
                ApiError::NotEnoughPermissions(format!("{}", result.unwrap_err())),
            )),
            Err(error) => APIResponses::CreateRequest(Err(error.into())),
        }
    }

    pub async fn external_request(&self, event_request: ExternalEventRequest) -> APIResponses {
        // Hacer transformacion de datos de API a identifiers...
        let event_request = EventRequest {
            request: EventRequestType::State(StateRequest {
                subject_id: match DigestIdentifier::from_str(&event_request.request.subject_id) {
                    Ok(subject_id) => subject_id,
                    Err(_) => {
                        return APIResponses::ExternalRequest(Err(ApiError::InvalidParameters(
                            format!("SubjectID {}", event_request.request.subject_id),
                        )))
                    }
                },
                payload: event_request.request.payload.into(),
            }),
            timestamp: TimeStamp {
                time: event_request.timestamp,
            },
            signature: Signature {
                content: SignatureContent {
                    signer: match KeyIdentifier::from_str(&event_request.signature.content.signer) {
                        Ok(signer) => signer,
                        Err(_) => {
                            return APIResponses::ExternalRequest(Err(ApiError::InvalidParameters(
                                format!(
                                    "Signature signer {}",
                                    event_request.signature.content.signer
                                ),
                            )))
                        }
                    },
                    event_content_hash: match DigestIdentifier::from_str(
                        &event_request.signature.content.event_content_hash,
                    ) {
                        Ok(subject_id) => subject_id,
                        Err(_) => {
                            return APIResponses::ExternalRequest(Err(ApiError::InvalidParameters(
                                format!(
                                    "Signature event content hash {}",
                                    event_request.signature.content.event_content_hash
                                ),
                            )))
                        }
                    },
                    timestamp: TimeStamp { time: event_request.signature.content.timestamp },
                },
                signature: match SignatureIdentifier::from_str(&event_request.signature.signature) {
                    Ok(signature_id) => signature_id,
                    Err(_) => {
                        return APIResponses::ExternalRequest(Err(ApiError::InvalidParameters(
                            format!("Signature {}", event_request.signature.signature),
                        )))
                    }
                },
            },
            approvals: HashSet::new(),
        };
        let result = self.request_api.event_request(event_request).await;
        match result {
            Ok(result) => APIResponses::ExternalRequest(Ok(result)),
            Err(ResponseError::EventCreationError { source }) => {
                APIResponses::ExternalRequest(Err(source.into()))
            }
            Err(error) => APIResponses::ExternalRequest(Err(error.into())),
        }
    }

    pub fn get_all_subjects(&self, data: GetAllSubjects) -> APIResponses {
        let from = if data.from.is_none() {
            None
        } else {
            Some(format!("{}", data.from.unwrap()))
        };
        let quantity = if data.quantity.is_none() {
            MAX_QUANTITY
        } else {
            (data.quantity.unwrap() as isize).min(MAX_QUANTITY)
        };
        let result = match self.db.get_subjects(from, quantity) {
            Ok(subjects) => subjects,
            Err(error) => {
                return APIResponses::GetAllSubjects(Err(ApiError::DatabaseError(
                    error.to_string(),
                )))
            }
        };
        let result = result
            .into_iter()
            .map(|subject| subject.subject_data.unwrap())
            .collect::<Vec<SubjectData>>();
        APIResponses::GetAllSubjects(Ok(result))
    }

    pub async fn get_all_governances(&self, data: GetAllSubjects) -> APIResponses {
        let from = if data.from.is_none() {
            None
        } else {
            Some(format!("{}", data.from.unwrap()))
        };
        let quantity = if data.quantity.is_none() {
            MAX_QUANTITY
        } else {
            (data.quantity.unwrap() as isize).min(MAX_QUANTITY)
        };
        let result = match self.db.get_governances(from, quantity) {
            Ok(subjects) => subjects,
            Err(error) => {
                return APIResponses::GetAllGovernances(Err(ApiError::DatabaseError(
                    error.to_string(),
                )))
            }
        };
        let result = result
            .into_iter()
            .map(|subject| subject.subject_data.unwrap())
            .collect::<Vec<SubjectData>>();
        APIResponses::GetAllGovernances(Ok(result))
    }

    pub async fn get_single_subject(&self, data: GetSingleSubjectAPI) -> APIResponses {
        let Ok(id) = DigestIdentifier::from_str(&data.subject_id) else {
            return APIResponses::GetSingleSubject(Err(ApiError::InvalidParameters(format!("SubjectID {}", data.subject_id))));
        };
        let subject = match self.db.get_subject(&id) {
            Ok(subject) => subject,
            Err(DbError::EntryNotFound) => {
                return APIResponses::GetSingleSubject(Err(ApiError::NotFound(format!(
                    "Subject {}",
                    data.subject_id
                ))))
            }
            Err(error) => {
                return APIResponses::GetSingleSubject(Err(ApiError::DatabaseError(
                    error.to_string(),
                )))
            }
        };
        if subject.subject_data.is_some() {
            APIResponses::GetSingleSubject(Ok(subject.subject_data.unwrap()))
        } else {
            APIResponses::GetSingleSubject(Err(ApiError::NotFound("Inner subject data".into())))
        }
    }

    pub async fn get_events_of_subject(&self, data: GetEventsOfSubject) -> APIResponses {
        let from = if data.from.is_none() {
            None
        } else {
            Some(format!("{}", data.from.unwrap()))
        };
        let quantity = if data.quantity.is_none() {
            MAX_QUANTITY
        } else {
            (data.quantity.unwrap() as isize).min(MAX_QUANTITY)
        };
        let Ok(id) = DigestIdentifier::from_str(&data.subject_id) else {
            return APIResponses::GetEventsOfSubject(Err(ApiError::InvalidParameters(format!("SubjectID {}", data.subject_id))));
        };
        match self.db.get_events_by_range(&id, from, quantity) {
            Ok(events) => APIResponses::GetEventsOfSubject(Ok(events)),
            Err(error) => APIResponses::GetEventsOfSubject(Err(ApiError::DatabaseError(error.to_string())))
        }
    }

    pub async fn get_signatures(&self, data: GetSignatures) -> APIResponses {
        let Ok(id) = DigestIdentifier::from_str(&data.subject_id) else {
            return APIResponses::GetSignatures(Err(ApiError::InvalidParameters(format!("SubjectID {}", data.subject_id))));
        };
        let signatures = match self.db.get_signatures(&id, data.sn) {
            Ok(signatures) => signatures,
            Err(DbError::EntryNotFound) => return APIResponses::GetSignatures(Err(ApiError::NotFound(format!("Subject {} SN {}", data.subject_id, data.sn)))),
            Err(error) => return APIResponses::GetSignatures(Err(ApiError::DatabaseError(error.to_string())))
        };
        let signatures = Vec::from_iter(signatures);
        let (init, end) = get_init_and_end(data.from, data.quantity, &signatures);
        let result = signatures[init..end].to_owned();
        APIResponses::GetSignatures(Ok(result))
    }

    pub async fn simulate_event(&self, data: CreateEvent) -> APIResponses {
        let Ok(id) = DigestIdentifier::from_str(&data.subject_id) else {
            return APIResponses::SimulateEvent(Err(ApiError::InvalidParameters(format!("SubjectID {}", data.subject_id))));
        };
        let request = EventRequestType::State(StateRequest {
            subject_id: id.clone(),
            payload: data.payload.clone().into(),
        });
        let Ok(signature) = self.signature_manager.sign(&request) else {
            return APIResponses::SimulateEvent(Err(ApiError::SignError));
        };
        let subject = match self.db.get_subject(&id) {
            Ok(subject) => subject,
            Err(DbError::EntryNotFound) => return APIResponses::SimulateEvent(Err(ApiError::NotFound(format!("Subject {}", data.subject_id)))),
            Err(error) => return APIResponses::SimulateEvent(Err(ApiError::DatabaseError(error.to_string())))
        };
        let Some(subject_data) = subject.subject_data.clone() else {
            return APIResponses::SimulateEvent(Err(ApiError::NotFound(format!("Subject data of {}", data.subject_id))));
        };
        let event_request = EventRequest {
            request,
            signature,
            timestamp: TimeStamp::now(),
            approvals: HashSet::new(),
        };
        let schema = match self
            .command_api
            .get_schema(subject_data.governance_id.clone(), subject_data.schema_id)
            .await
        {
            Ok(schema) => schema,
            Err(error) => return APIResponses::SimulateEvent(Err(error.into())),
        };
        let event_content = EventContent::new(
            id.clone(),
            event_request,
            subject_data.sn,
            DigestIdentifier::default(),
            Metadata {
                namespace: format!(""),
                governance_id: subject_data.governance_id,
                governance_version: 0,
                schema_id: format!(""),
                owner: KeyIdentifier {
                    public_key: vec![],
                    derivator: KeyDerivator::Ed25519,
                },
            },
            true,
        );
        let subject_data_result = subject.fake_apply(event_content, &schema);
        match subject_data_result {
            Ok(mut result) => {
                result.sn = result.sn + 1;
                APIResponses::SimulateEvent(Ok(result))
            }
            Err(_) => APIResponses::SimulateEvent(Err(ApiError::InternalError {
                source: ResponseError::SimulationFailed,
            })),
        }
    }

    pub async fn approval_acceptance(&self, acceptance: Acceptance, id: String) -> APIResponses {
        let Ok(id_digest) = DigestIdentifier::from_str(&id) else {
            return APIResponses::VoteResolve(Err(ApiError::InvalidParameters(format!("Request ID {}", id))));
        };
        match self
            .request_api
            .approval_resolve(acceptance, id_digest)
            .await
        {
            Ok(_) => {
                return APIResponses::VoteResolve(Ok(()));
            }
            Err(error) => match error {
                ResponseError::RequestNotFound => {
                    return APIResponses::VoteResolve(Err(ApiError::NotFound(format!(
                        "Request {}",
                        id
                    ))));
                }
                ResponseError::VoteNotNeeded => {
                    return APIResponses::VoteResolve(Err(ApiError::VoteNotNeeded(id)));
                }
                _ => {
                    return APIResponses::VoteResolve(Err(error.into()));
                }
            },
        };
    }

    pub async fn get_pending_request(&self) -> APIResponses {
        match self.request_api.get_pending_requests().await {
            Ok(data) => return APIResponses::GetPendingRequests(Ok(data)),
            Err(error) => return APIResponses::GetPendingRequests(Err(error.into())),
        }
    }

    pub async fn get_single_request(&self, id: String) -> APIResponses {
        let Ok(id_digest) = DigestIdentifier::from_str(&id) else {
            return APIResponses::GetSingleRequest(Err(ApiError::InvalidParameters(format!("Request ID {}", id))));
        };
        match self.request_api.get_single_pending_request(id_digest).await {
            Ok(data) => return APIResponses::GetSingleRequest(Ok(data)),
            Err(ResponseError::RequestNotFound) => {
                return APIResponses::GetSingleRequest(Err(ApiError::NotFound(format!(
                    "Request {}",
                    id
                ))))
            }
            Err(error) => return APIResponses::GetSingleRequest(Err(error.into())),
        }
    }
}

fn get_init_and_end<T>(
    from: Option<usize>,
    quantity: Option<usize>,
    data: &Vec<T>,
) -> (usize, usize) {
    let init = if from.is_some() { from.unwrap() } else { 0 };
    let end = if quantity.is_some() {
        let to = quantity.unwrap() + init;
        if to > data.len() {
            data.len()
        } else {
            to
        }
    } else {
        data.len()
    };
    (init, end)
}<|MERGE_RESOLUTION|>--- conflicted
+++ resolved
@@ -1,21 +1,4 @@
 use super::{CreateRequest as ApiCreateRequest, ExternalEventRequest};
-<<<<<<< HEAD
-=======
-use crate::commons::{
-    bd::{db::DB, TapleDB},
-    config::TapleSettings,
-    crypto::KeyPair,
-    identifier::{derive::KeyDerivator, DigestIdentifier, KeyIdentifier, SignatureIdentifier},
-    models::{
-        approval_signature::Acceptance,
-        event_content::{EventContent, Metadata},
-        event_request::{CreateRequest, EventRequest, EventRequestType, StateRequest},
-        signature::{Signature, SignatureContent},
-        state::SubjectData,
-        timestamp::TimeStamp,
-    },
-};
->>>>>>> 2aab03ee
 use crate::governance::error::RequestError;
 use crate::ledger::errors::LedgerManagerError;
 use crate::protocol::{
@@ -38,6 +21,7 @@
             event_request::{CreateRequest, EventRequest, EventRequestType, StateRequest},
             signature::{Signature, SignatureContent},
             state::SubjectData,
+            timestamp::TimeStamp,
         },
     },
     DatabaseManager, DB,
