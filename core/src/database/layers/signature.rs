--- conflicted
+++ resolved
@@ -51,13 +51,8 @@
         let key = get_key(key_elements)?;
         let total_signatures = match self.collection.get(&key) {
             Ok(other) => {
-<<<<<<< HEAD
-                let other = bincode::deserialize::<HashSet<Signature>>(&other).map_err(|_| {
-                    DbError::DeserializeError
-=======
                 let (other, _) = bincode::deserialize::<(HashSet<Signature>, ValidationProof)>(&other).map_err(|_| {
                     DbError::SerializeError
->>>>>>> 04d72f8a
                 })?;
                 signatures.union(&other).cloned().collect()
             },
@@ -82,7 +77,7 @@
         self.collection.del(&key)
     }
 
-    pub fn get_validation_proof(&self, subject_id: &DigestIdentifier) -> Result<HashSet<Signature>, DbError> {
+    pub fn get_validation_proof(&self, subject_id: &DigestIdentifier) -> Result<ValidationProof, DbError> {
         let key_elements: Vec<Element> = vec![
             Element::S(self.prefix.clone()),
             Element::S(subject_id.to_str()),
@@ -90,10 +85,11 @@
         let key = get_key(key_elements)?;
         let mut iter = self.collection.iter(false, format!("{}{}", key, char::MAX));
         if let Some(vproof) = iter.next() {
-            let vproof = bincode::deserialize::<HashSet<Signature>>(&vproof.1).map_err(|_| {
+            log::info!("{:#?}", vproof);
+            let vproof = bincode::deserialize::<(HashSet<Signature>, ValidationProof)>(&vproof.1).map_err(|_| {
                 DbError::DeserializeError
-            })?;;
-            return Ok(vproof);
+            })?;
+            return Ok(vproof.1);
         } else {
             return Err(DbError::EntryNotFound)
         }
