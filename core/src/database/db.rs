--- conflicted
+++ resolved
@@ -1,19 +1,311 @@
 use std::collections::HashSet;
-
-use std::str::FromStr;
 use std::sync::Arc;
 
 use crate::commons::models::notary::NotaryEventResponse;
 use crate::commons::models::state::Subject;
 use crate::event_request::EventRequest;
-use crate::identifier::{Derivable, DigestIdentifier, KeyIdentifier};
+use crate::identifier::{DigestIdentifier, KeyIdentifier};
 use crate::signature::Signature;
 use crate::Event;
 
 use super::error::Error;
-use super::{DatabaseCollection, DatabaseManager};
-
-<<<<<<< HEAD
+use super::{
+    layers::{
+        contract::ContractDb, controller_id::ControllerIdDb, event::EventDb, notary::NotaryDb,
+        notary_signatures::NotarySignaturesDb, prevalidated_event::PrevalidatedEventDb,
+        request::RequestDb, signature::SignatureDb, subject::SubjectDb,
+        subject_by_governance::SubjectByGovernanceDb, witness_signatures::WitnessSignaturesDb,
+    },
+    DatabaseCollection, DatabaseManager,
+};
+
+pub struct DB<C: DatabaseCollection> {
+    signature_db: SignatureDb<C>,
+    subject_db: SubjectDb<C>,
+    event_db: EventDb<C>,
+    prevalidated_event_db: PrevalidatedEventDb<C>,
+    request_db: RequestDb<C>,
+    controller_id_db: ControllerIdDb<C>,
+    notary_db: NotaryDb<C>,
+    contract_db: ContractDb<C>,
+    notary_signatures_db: NotarySignaturesDb<C>,
+    witness_signatures_db: WitnessSignaturesDb<C>,
+    subject_by_governance_db: SubjectByGovernanceDb<C>,
+}
+
+impl<C: DatabaseCollection> DB<C> {
+    pub fn new<M: DatabaseManager<C>>(manager: Arc<M>) -> Self {
+        let signature_db = SignatureDb::new(manager.clone());
+        let subject_db = SubjectDb::new(manager.clone());
+        let event_db = EventDb::new(manager.clone());
+        let prevalidated_event_db = PrevalidatedEventDb::new(manager.clone());
+        let request_db = RequestDb::new(manager.clone());
+        let controller_id_db = ControllerIdDb::new(manager.clone());
+        let notary_db = NotaryDb::new(manager.clone());
+        let contract_db = ContractDb::new(manager.clone());
+        let notary_signatures_db = NotarySignaturesDb::new(manager.clone());
+        let witness_signatures_db = WitnessSignaturesDb::new(manager.clone());
+        let subject_by_governance_db = SubjectByGovernanceDb::new(manager);
+        Self {
+            signature_db,
+            subject_db,
+            event_db,
+            prevalidated_event_db,
+            request_db,
+            controller_id_db,
+            notary_db,
+            contract_db,
+            notary_signatures_db,
+            witness_signatures_db,
+            subject_by_governance_db,
+        }
+    }
+
+    pub fn get_signatures(
+        &self,
+        subject_id: &DigestIdentifier,
+        sn: u64,
+    ) -> Result<HashSet<Signature>, Error> {
+        self.signature_db.get_signatures(subject_id, sn)
+    }
+
+    pub fn set_signatures(
+        &self,
+        subject_id: &DigestIdentifier,
+        sn: u64,
+        signatures: HashSet<Signature>,
+    ) -> Result<(), Error> {
+        self.signature_db.set_signatures(subject_id, sn, signatures)
+    }
+
+    pub fn del_signatures(&self, subject_id: &DigestIdentifier, sn: u64) -> Result<(), Error> {
+        self.signature_db.del_signatures(subject_id, sn)
+    }
+
+    pub fn get_subject(&self, subject_id: &DigestIdentifier) -> Result<Subject, Error> {
+        self.subject_db.get_subject(subject_id)
+    }
+
+    pub fn set_subject(
+        &self,
+        subject_id: &DigestIdentifier,
+        subject: Subject,
+    ) -> Result<(), Error> {
+        self.subject_db.set_subject(subject_id, subject)
+    }
+
+    pub fn get_subjects(
+        &self,
+        from: Option<String>,
+        quantity: isize,
+    ) -> Result<Vec<Subject>, Error> {
+        self.subject_db.get_subjects(from, quantity)
+    }
+
+    pub fn del_subject(&self, subject_id: &DigestIdentifier) -> Result<(), Error> {
+        self.subject_db.del_subject(subject_id)
+    }
+
+    pub fn get_governances(
+        &self,
+        from: Option<String>,
+        quantity: isize,
+    ) -> Result<Vec<Subject>, Error> {
+        self.subject_db.get_governances(from, quantity)
+    }
+
+    pub fn get_all_subjects(&self) -> Vec<Subject> {
+        self.subject_db.get_all_subjects()
+    }
+
+    pub fn get_event(&self, subject_id: &DigestIdentifier, sn: u64) -> Result<Event, Error> {
+        self.event_db.get_event(subject_id, sn)
+    }
+
+    pub fn get_events_by_range(
+        &self,
+        subject_id: &DigestIdentifier,
+        from: Option<i64>,
+        quantity: isize,
+    ) -> Result<Vec<Event>, Error> {
+        self.event_db
+            .get_events_by_range(subject_id, from, quantity)
+    }
+
+    pub fn set_event(&self, subject_id: &DigestIdentifier, event: Event) -> Result<(), Error> {
+        self.event_db.set_event(subject_id, event)
+    }
+
+    pub fn del_event(&self, subject_id: &DigestIdentifier, sn: u64) -> Result<(), Error> {
+        self.event_db.del_event(subject_id, sn)
+    }
+
+    pub fn get_prevalidated_event(&self, subject_id: &DigestIdentifier) -> Result<Event, Error> {
+        self.prevalidated_event_db
+            .get_prevalidated_event(subject_id)
+    }
+
+    pub fn set_prevalidated_event(
+        &self,
+        subject_id: &DigestIdentifier,
+        event: Event,
+    ) -> Result<(), Error> {
+        self.prevalidated_event_db
+            .set_prevalidated_event(subject_id, event)
+    }
+
+    pub fn del_prevalidated_event(&self, subject_id: &DigestIdentifier) -> Result<(), Error> {
+        self.prevalidated_event_db
+            .del_prevalidated_event(subject_id)
+    }
+
+    pub fn get_request(&self, subject_id: &DigestIdentifier) -> Result<EventRequest, Error> {
+        self.request_db.get_request(subject_id)
+    }
+
+    pub fn get_all_request(&self) -> Vec<EventRequest> {
+        self.request_db.get_all_request()
+    }
+
+    pub fn set_request(
+        &self,
+        subject_id: &DigestIdentifier,
+        request: EventRequest,
+    ) -> Result<(), Error> {
+        self.request_db.set_request(subject_id, request)
+    }
+
+    pub fn del_request(&self, subject_id: &DigestIdentifier) -> Result<(), Error> {
+        self.request_db.del_request(subject_id)
+    }
+
+    pub fn get_controller_id(&self) -> Result<String, Error> {
+        self.controller_id_db.get_controller_id()
+    }
+
+    pub fn set_controller_id(&self, controller_id: String) -> Result<(), Error> {
+        self.controller_id_db.set_controller_id(controller_id)
+    }
+
+    pub fn get_notary_register(
+        &self,
+        owner: &KeyIdentifier,
+        subject_id: &DigestIdentifier,
+    ) -> Result<(DigestIdentifier, u64), Error> {
+        self.notary_db.get_notary_register(owner, subject_id)
+    }
+
+    pub fn set_notary_register(
+        &self,
+        owner: &KeyIdentifier,
+        subject_id: &DigestIdentifier,
+        event_hash: DigestIdentifier,
+        sn: u64,
+    ) -> Result<(), Error> {
+        self.notary_db
+            .set_notary_register(owner, subject_id, event_hash, sn)
+    }
+
+    pub fn get_contract(
+        &self,
+        governance_id: &DigestIdentifier,
+        schema_id: &str,
+    ) -> Result<(Vec<u8>, DigestIdentifier, u64), Error> {
+        self.contract_db.get_contract(governance_id, schema_id)
+    }
+
+    pub fn put_contract(
+        &self,
+        governance_id: &DigestIdentifier,
+        schema_id: &str,
+        contract: Vec<u8>,
+        hash: DigestIdentifier,
+        gov_version: u64,
+    ) -> Result<(), Error> {
+        self.contract_db
+            .put_contract(governance_id, schema_id, contract, hash, gov_version)
+    }
+
+    pub fn get_governance_contract(&self) -> Result<Vec<u8>, Error> {
+        self.contract_db.get_governance_contract()
+    }
+
+    pub fn put_governance_contract(&self, contract: Vec<u8>) -> Result<(), Error> {
+        self.contract_db.put_governance_contract(contract)
+    }
+
+    pub fn get_notary_signatures(
+        &self,
+        subject_id: &DigestIdentifier,
+        sn: u64,
+    ) -> Result<(u64, HashSet<NotaryEventResponse>), Error> {
+        self.notary_signatures_db
+            .get_notary_signatures(subject_id, sn)
+    }
+
+    pub fn set_notary_signatures(
+        &self,
+        subject_id: &DigestIdentifier,
+        sn: u64,
+        signatures: HashSet<NotaryEventResponse>,
+    ) -> Result<(), Error> {
+        self.notary_signatures_db
+            .set_notary_signatures(subject_id, sn, signatures)
+    }
+
+    pub fn delete_notary_signatures(&self, subject_id: &DigestIdentifier) -> Result<(), Error> {
+        self.notary_signatures_db
+            .delete_notary_signatures(subject_id)
+    }
+
+    pub fn get_witness_signatures(
+        &self,
+        subject_id: &DigestIdentifier,
+    ) -> Result<(u64, HashSet<Signature>), Error> {
+        self.witness_signatures_db
+            .get_witness_signatures(subject_id)
+    }
+
+    pub fn get_all_witness_signatures(
+        &self,
+    ) -> Result<Vec<(DigestIdentifier, u64, HashSet<Signature>)>, Error> {
+        self.witness_signatures_db.get_all_witness_signatures()
+    }
+
+    pub fn set_witness_signatures(
+        &self,
+        subject_id: &DigestIdentifier,
+        sn: u64,
+        signatures: HashSet<Signature>,
+    ) -> Result<(), Error> {
+        self.witness_signatures_db
+            .set_witness_signatures(subject_id, sn, signatures)
+    }
+
+    pub fn del_witness_signatures(&self, subject_id: &DigestIdentifier) -> Result<(), Error> {
+        self.witness_signatures_db
+            .del_witness_signatures(subject_id)
+    }
+
+    pub fn set_governance_index(
+        &self,
+        subject_id: &DigestIdentifier,
+        gobernance_id: &DigestIdentifier,
+    ) -> Result<(), Error> {
+        self.subject_by_governance_db
+            .set_governance_index(subject_id, gobernance_id)
+    }
+
+    pub fn get_subjects_by_governance(
+        &self,
+        gobernance_id: &DigestIdentifier,
+    ) -> Result<Vec<DigestIdentifier>, Error> {
+        self.subject_by_governance_db
+            .get_subjects_by_governance(gobernance_id)
+    }
+}
+
+/*
 const MAX_U64: usize = 17; // Max size u64
 
 enum Element {
@@ -36,62 +328,6 @@
                 }
             });
             key.push_str(&char::MAX.to_string());
-=======
-const SIGNATURE_TABLE: &str = "signature";
-const SUBJECT_TABLE: &str = "subject";
-const EVENT_TABLE: &str = "event";
-const PREVALIDATED_EVENT_TABLE: &str = "prevalidated-event";
-const REQUEST_TABLE: &str = "request";
-const ID_TABLE: &str = "controller-id";
-const NOTARY_TABLE: &str = "notary";
-const CONTRACT_TABLE: &str = "contract";
-const NOTARY_SIGNATURES: &str = "notary-signatures";
-const WITNESS_SIGNATURES: &str = "witness-signatures";
-const SUBJECTS_BY_GOVERNANCE: &str = "governance-index";
-
-pub struct DB<M: DatabaseManager> {
-    _manager: Arc<M>,
-    signature_db: Box<dyn DatabaseCollection<InnerDataType = HashSet<Signature>>>,
-    subject_db: Box<dyn DatabaseCollection<InnerDataType = Subject>>,
-    event_db: Box<dyn DatabaseCollection<InnerDataType = Event>>,
-    prevalidated_event_db: Box<dyn DatabaseCollection<InnerDataType = Event>>,
-    request_db: Box<dyn DatabaseCollection<InnerDataType = EventRequest>>,
-    id_db: Box<dyn DatabaseCollection<InnerDataType = String>>,
-    notary_db: Box<dyn DatabaseCollection<InnerDataType = (DigestIdentifier, u64)>>,
-    contract_db: Box<dyn DatabaseCollection<InnerDataType = (Vec<u8>, DigestIdentifier, u64)>>,
-    notary_signatures_db:
-        Box<dyn DatabaseCollection<InnerDataType = (u64, HashSet<NotaryEventResponse>)>>,
-    witness_signatures_db: Box<dyn DatabaseCollection<InnerDataType = (u64, HashSet<Signature>)>>,
-    subjects_by_governance: Box<dyn DatabaseCollection<InnerDataType = DigestIdentifier>>,
-}
-
-impl<M: DatabaseManager> DB<M> {
-    pub fn new(manager: Arc<M>) -> Self {
-        let signature_db = manager.create_collection(SIGNATURE_TABLE);
-        let subject_db = manager.create_collection(SUBJECT_TABLE);
-        let event_db = manager.create_collection(EVENT_TABLE);
-        let prevalidated_event_db = manager.create_collection(PREVALIDATED_EVENT_TABLE);
-        let request_db = manager.create_collection(REQUEST_TABLE);
-        let id_db = manager.create_collection(ID_TABLE);
-        let notary_db = manager.create_collection(NOTARY_TABLE);
-        let contract_db = manager.create_collection(CONTRACT_TABLE);
-        let notary_signatures_db = manager.create_collection(NOTARY_SIGNATURES);
-        let witness_signatures_db = manager.create_collection(WITNESS_SIGNATURES);
-        let subjects_by_governance = manager.create_collection(SUBJECTS_BY_GOVERNANCE);
-        Self {
-            _manager: manager,
-            signature_db,
-            subject_db,
-            event_db,
-            prevalidated_event_db,
-            request_db,
-            id_db,
-            notary_db,
-            contract_db,
-            notary_signatures_db,
-            witness_signatures_db,
-            subjects_by_governance,
->>>>>>> 6f0583ba
         }
         key.push_str(&{
             match &key_elements[key_elements.len() - 1] {
@@ -209,22 +445,13 @@
             Err(Error::EntryNotFound) => signatures,
             Err(error) => {
                 return Err(error);
+            },
+            Err(error) => {
+                // logError!("Error detected in database get_event operation: {}", error);
+                return Err(error);
             }
         };
-        let Ok(data) = bincode::serialize::<HashSet<Signature>>(&total_signatures) else {
-            return Err(Error::SerializeError);
-        };
-        self.collection.put(&key, data)
-    }
-
-    pub fn del_signatures(&self, subject_id: &DigestIdentifier, sn: u64) -> Result<(), Error> {
-        let key_elements: Vec<Element> = vec![
-            Element::S(self.prefix.clone()),
-            Element::S(subject_id.to_str()),
-            Element::N(sn),
-        ];
-        let key = get_key(key_elements)?;
-        self.collection.del(&key)
+        self.notary_signatures_db.put(&id, (sn, total_signatures))
     }
 }
 
@@ -249,6 +476,26 @@
         let key = get_key(key_elements)?;
         let subject = self.collection.get(&key)?;
         Ok(bincode::deserialize::<Subject>(&subject).unwrap())
+    }
+
+    pub fn set_governance_index(
+        &self,
+        subject_id: &DigestIdentifier,
+        gobernance_id: &DigestIdentifier,
+    ) -> Result<(), Error> {
+        let intermediate_partition = self.subjects_by_governance.partition("xxxxxxxx");
+        let subjects_by_governance = intermediate_partition.partition(&gobernance_id.to_str());
+        subjects_by_governance.put(&subject_id.to_str(), subject_id.clone())
+    }
+
+    pub fn get_subjects_by_governance(
+        &self,
+        gobernance_id: &DigestIdentifier,
+    ) -> Result<Vec<DigestIdentifier>, Error> {
+        let intermediate_partition = self.subjects_by_governance.partition("xxxxxxxx");
+        let subjects_by_governance = intermediate_partition.partition(&gobernance_id.to_str());
+        let iter = subjects_by_governance.iter();
+        Ok(iter.map(|(_, id)| id).collect())
     }
 
     pub fn set_subject(
@@ -483,7 +730,6 @@
         self.collection.put(&key, data)
     }
 
-<<<<<<< HEAD
     pub fn del_request(&self, subject_id: &DigestIdentifier) -> Result<(), Error> {
         let key_elements: Vec<Element> = vec![
             Element::S(self.prefix.clone()),
@@ -538,18 +784,6 @@
     }
 
     pub fn get_notary_register(
-=======
-    pub fn get_all_witness_signatures(
-        &self,
-    ) -> Result<Vec<(DigestIdentifier, u64, HashSet<Signature>)>, Error> {
-        let iter = self.witness_signatures_db.iter();
-        Ok(iter
-            .map(|ws| (DigestIdentifier::from_str(&ws.0).unwrap(), ws.1 .0, ws.1 .1))
-            .collect())
-    }
-
-    pub fn get_witness_signatures(
->>>>>>> 6f0583ba
         &self,
         owner: &KeyIdentifier,
         subject_id: &DigestIdentifier,
@@ -692,7 +926,6 @@
         sn: u64,
         signatures: HashSet<NotaryEventResponse>,
     ) -> Result<(), Error> {
-<<<<<<< HEAD
         let key_elements: Vec<Element> = vec![
             Element::S(self.prefix.clone()),
             Element::S(subject_id.to_str()),
@@ -704,11 +937,6 @@
                     bincode::deserialize::<(u64, HashSet<NotaryEventResponse>)>(&other).unwrap();
                 signatures.union(&other.1).cloned().collect()
             }
-=======
-        let id = subject_id.to_str();
-        let total_signatures = match self.notary_signatures_db.get(&id) {
-            Ok((_u, other)) => signatures.union(&other).cloned().collect(),
->>>>>>> 6f0583ba
             Err(Error::EntryNotFound) => signatures,
             Err(error) => {
                 return Err(error);
@@ -805,320 +1033,4 @@
         self.collection.del(&key)
     }
 }
-
-pub struct DB<C: DatabaseCollection> {
-    signature_db: SignatureDb<C>,
-    subject_db: SubjectDb<C>,
-    event_db: EventDb<C>,
-    prevalidated_event_db: PrevalidatedEventDb<C>,
-    request_db: RequestDb<C>,
-    controller_id_db: ControllerIdDb<C>,
-    notary_db: NotaryDb<C>,
-    contract_db: ContractDb<C>,
-    notary_signatures_db: NotarySignaturesDb<C>,
-    witness_signatures_db: WitnessSignaturesDb<C>,
-}
-
-impl<C: DatabaseCollection> DB<C> {
-    pub fn new<M: DatabaseManager<C>>(manager: Arc<M>) -> Self {
-        let signature_db = SignatureDb::new(manager.clone());
-        let subject_db = SubjectDb::new(manager.clone());
-        let event_db = EventDb::new(manager.clone());
-        let prevalidated_event_db = PrevalidatedEventDb::new(manager.clone());
-        let request_db = RequestDb::new(manager.clone());
-        let controller_id_db = ControllerIdDb::new(manager.clone());
-        let notary_db = NotaryDb::new(manager.clone());
-        let contract_db = ContractDb::new(manager.clone());
-        let notary_signatures_db = NotarySignaturesDb::new(manager.clone());
-        let witness_signatures_db = WitnessSignaturesDb::new(manager);
-        Self {
-            signature_db,
-            subject_db,
-            event_db,
-            prevalidated_event_db,
-            request_db,
-            controller_id_db,
-            notary_db,
-            contract_db,
-            notary_signatures_db,
-            witness_signatures_db,
-        }
-    }
-
-<<<<<<< HEAD
-    pub fn get_signatures(
-=======
-    pub fn set_governance_index(
-        &self,
-        subject_id: &DigestIdentifier,
-        gobernance_id: &DigestIdentifier,
-    ) -> Result<(), Error> {
-        let intermediate_partition = self.subjects_by_governance.partition("xxxxxxxx");
-        let subjects_by_governance = intermediate_partition.partition(&gobernance_id.to_str());
-        subjects_by_governance.put(&subject_id.to_str(), subject_id.clone())
-    }
-
-    pub fn get_subjects_by_governance(
-        &self,
-        gobernance_id: &DigestIdentifier,
-    ) -> Result<Vec<DigestIdentifier>, Error> {
-        let intermediate_partition = self.subjects_by_governance.partition("xxxxxxxx");
-        let subjects_by_governance = intermediate_partition.partition(&gobernance_id.to_str());
-        let iter = subjects_by_governance.iter();
-        Ok(iter.map(|(_, id)| id).collect())
-    }
-
-    pub fn set_subject(
->>>>>>> 6f0583ba
-        &self,
-        subject_id: &DigestIdentifier,
-        sn: u64,
-    ) -> Result<HashSet<Signature>, Error> {
-        self.signature_db.get_signatures(subject_id, sn)
-    }
-
-    pub fn set_signatures(
-        &self,
-        subject_id: &DigestIdentifier,
-        sn: u64,
-        signatures: HashSet<Signature>,
-    ) -> Result<(), Error> {
-        self.signature_db.set_signatures(subject_id, sn, signatures)
-    }
-
-    pub fn del_signatures(&self, subject_id: &DigestIdentifier, sn: u64) -> Result<(), Error> {
-        self.signature_db.del_signatures(subject_id, sn)
-    }
-
-    pub fn get_subject(&self, subject_id: &DigestIdentifier) -> Result<Subject, Error> {
-        self.subject_db.get_subject(subject_id)
-    }
-
-    pub fn set_subject(
-        &self,
-        subject_id: &DigestIdentifier,
-        subject: Subject,
-    ) -> Result<(), Error> {
-        self.subject_db.set_subject(subject_id, subject)
-    }
-
-    pub fn get_subjects(
-        &self,
-        from: Option<String>,
-        quantity: isize,
-    ) -> Result<Vec<Subject>, Error> {
-        self.subject_db.get_subjects(from, quantity)
-    }
-
-    pub fn del_subject(&self, subject_id: &DigestIdentifier) -> Result<(), Error> {
-        self.subject_db.del_subject(subject_id)
-    }
-
-    pub fn get_governances(
-        &self,
-        from: Option<String>,
-        quantity: isize,
-    ) -> Result<Vec<Subject>, Error> {
-        self.subject_db.get_governances(from, quantity)
-    }
-
-    pub fn get_all_subjects(&self) -> Vec<Subject> {
-        self.subject_db.get_all_subjects()
-    }
-
-    pub fn get_event(&self, subject_id: &DigestIdentifier, sn: u64) -> Result<Event, Error> {
-        self.event_db.get_event(subject_id, sn)
-    }
-
-    pub fn get_events_by_range(
-        &self,
-        subject_id: &DigestIdentifier,
-        from: Option<i64>,
-        quantity: isize,
-    ) -> Result<Vec<Event>, Error> {
-        self.event_db
-            .get_events_by_range(subject_id, from, quantity)
-    }
-
-    pub fn set_event(&self, subject_id: &DigestIdentifier, event: Event) -> Result<(), Error> {
-        self.event_db.set_event(subject_id, event)
-    }
-
-    pub fn del_event(&self, subject_id: &DigestIdentifier, sn: u64) -> Result<(), Error> {
-        self.event_db.del_event(subject_id, sn)
-    }
-
-    pub fn get_prevalidated_event(&self, subject_id: &DigestIdentifier) -> Result<Event, Error> {
-        self.prevalidated_event_db
-            .get_prevalidated_event(subject_id)
-    }
-
-    pub fn set_prevalidated_event(
-        &self,
-        subject_id: &DigestIdentifier,
-        event: Event,
-    ) -> Result<(), Error> {
-        self.prevalidated_event_db
-            .set_prevalidated_event(subject_id, event)
-    }
-
-    pub fn del_prevalidated_event(&self, subject_id: &DigestIdentifier) -> Result<(), Error> {
-        self.prevalidated_event_db
-            .del_prevalidated_event(subject_id)
-    }
-
-    pub fn get_request(&self, subject_id: &DigestIdentifier) -> Result<EventRequest, Error> {
-        self.request_db.get_request(subject_id)
-    }
-
-    pub fn get_all_request(&self) -> Vec<EventRequest> {
-        self.request_db.get_all_request()
-    }
-
-    pub fn set_request(
-        &self,
-        subject_id: &DigestIdentifier,
-        request: EventRequest,
-    ) -> Result<(), Error> {
-        self.request_db.set_request(subject_id, request)
-    }
-
-    pub fn del_request(&self, subject_id: &DigestIdentifier) -> Result<(), Error> {
-        self.request_db.del_request(subject_id)
-    }
-
-    pub fn get_controller_id(&self) -> Result<String, Error> {
-        self.controller_id_db.get_controller_id()
-    }
-
-    pub fn set_controller_id(&self, controller_id: String) -> Result<(), Error> {
-        self.controller_id_db.set_controller_id(controller_id)
-    }
-
-    pub fn get_notary_register(
-        &self,
-        owner: &KeyIdentifier,
-        subject_id: &DigestIdentifier,
-    ) -> Result<(DigestIdentifier, u64), Error> {
-        self.notary_db.get_notary_register(owner, subject_id)
-    }
-
-    pub fn set_notary_register(
-        &self,
-        owner: &KeyIdentifier,
-        subject_id: &DigestIdentifier,
-        event_hash: DigestIdentifier,
-        sn: u64,
-    ) -> Result<(), Error> {
-        self.notary_db
-            .set_notary_register(owner, subject_id, event_hash, sn)
-    }
-
-    pub fn get_contract(
-        &self,
-        governance_id: &DigestIdentifier,
-        schema_id: &str,
-    ) -> Result<(Vec<u8>, DigestIdentifier, u64), Error> {
-        self.contract_db.get_contract(governance_id, schema_id)
-    }
-
-    pub fn put_contract(
-        &self,
-        governance_id: &DigestIdentifier,
-        schema_id: &str,
-        contract: Vec<u8>,
-        hash: DigestIdentifier,
-        gov_version: u64,
-    ) -> Result<(), Error> {
-        self.contract_db
-            .put_contract(governance_id, schema_id, contract, hash, gov_version)
-    }
-
-    pub fn get_governance_contract(&self) -> Result<Vec<u8>, Error> {
-        self.contract_db.get_governance_contract()
-    }
-
-    pub fn put_governance_contract(&self, contract: Vec<u8>) -> Result<(), Error> {
-        self.contract_db.put_governance_contract(contract)
-    }
-
-    pub fn get_notary_signatures(
-        &self,
-        subject_id: &DigestIdentifier,
-        sn: u64,
-    ) -> Result<(u64, HashSet<NotaryEventResponse>), Error> {
-        self.notary_signatures_db
-            .get_notary_signatures(subject_id, sn)
-    }
-
-    pub fn set_notary_signatures(
-        &self,
-        subject_id: &DigestIdentifier,
-        sn: u64,
-        signatures: HashSet<NotaryEventResponse>,
-    ) -> Result<(), Error> {
-        self.notary_signatures_db
-            .set_notary_signatures(subject_id, sn, signatures)
-    }
-
-    pub fn delete_notary_signatures(&self, subject_id: &DigestIdentifier) -> Result<(), Error> {
-        self.notary_signatures_db
-            .delete_notary_signatures(subject_id)
-    }
-
-    pub fn get_witness_signatures(
-        &self,
-        subject_id: &DigestIdentifier,
-    ) -> Result<(u64, HashSet<Signature>), Error> {
-        self.witness_signatures_db
-            .get_witness_signatures(subject_id)
-    }
-
-    pub fn get_all_witness_signatures(
-        &self,
-    ) -> Result<Vec<(DigestIdentifier, u64, HashSet<Signature>)>, Error> {
-        self.witness_signatures_db.get_all_witness_signatures()
-    }
-
-    pub fn set_witness_signatures(
-        &self,
-        subject_id: &DigestIdentifier,
-        sn: u64,
-        signatures: HashSet<Signature>,
-    ) -> Result<(), Error> {
-        self.witness_signatures_db
-            .set_witness_signatures(subject_id, sn, signatures)
-    }
-
-    pub fn del_witness_signatures(&self, subject_id: &DigestIdentifier) -> Result<(), Error> {
-        self.witness_signatures_db
-            .del_witness_signatures(subject_id)
-    }
-}
-
-//pub fn apply_event_sourcing(&self, event_content: &EventContent) -> Result<(), Error> {
-//    // TODO: Consultar sobre si este método debería existir
-//    let subject_id = &event_content.subject_id;
-//    let mut subject = self.get_subject(&subject_id)?;
-//    subject
-//        .apply(event_content)
-//        .map_err(|_| Error::SubjectApplyFailed)?;
-//    // Persist the change
-//    self.set_subject(subject_id, subject)?;
-//    let id = subject_id.to_str();
-//    let signatures_by_subject = self.signature_db.partition(&id);
-//    match signatures_by_subject.del(&(event_content.sn - 1).to_string()) {
-//        Ok(_) | Err(Error::EntryNotFound) => Ok(()),
-//        Err(error) => Err(error),
-//    }
-//}
-//
-//pub fn get_all_heads(&self) -> Result<HashMap<DigestIdentifier, LedgerState>, Error> {
-//    let mut result = HashMap::new();
-//    for (key, subject) in self.subject_db.iter() {
-//        let subject_id =
-//            DigestIdentifier::from_str(&key).map_err(|_| Error::NoDigestIdentifier)?;
-//        result.insert(subject_id, subject.ledger_state);
-//    }
-//    Ok(result)
-//}+*/