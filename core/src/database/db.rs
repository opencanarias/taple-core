--- conflicted
+++ resolved
@@ -2,10 +2,7 @@
 use std::sync::Arc;
 
 use crate::commons::models::event::ValidationProof;
-<<<<<<< HEAD
 use crate::commons::models::notary::NotaryEventResponse;
-=======
->>>>>>> 0ba5fbef
 use crate::commons::models::state::Subject;
 use crate::crypto::KeyPair;
 use crate::event_request::EventRequest;
@@ -18,18 +15,11 @@
 use super::{
     layers::{
         contract::ContractDb, controller_id::ControllerIdDb, event::EventDb, notary::NotaryDb,
-<<<<<<< HEAD
         notary_signatures::NotarySignaturesDb,
         preauthorized_subjects_and_providers::PreauthorizedSbujectsAndProovidersDb,
         prevalidated_event::PrevalidatedEventDb, request::RequestDb, signature::SignatureDb,
         subject::SubjectDb, subject_by_governance::SubjectByGovernanceDb,
         transfer_events::TransferEventsDb, witness_signatures::WitnessSignaturesDb,
-=======
-        prevalidated_event::PrevalidatedEventDb,
-        request::RequestDb, signature::SignatureDb, subject::SubjectDb,
-        subject_by_governance::SubjectByGovernanceDb, witness_signatures::WitnessSignaturesDb,
-        preauthorized_subjects_and_providers::PreauthorizedSbujectsAndProovidersDb, transfer_events::TransferEventsDb
->>>>>>> 0ba5fbef
     },
     DatabaseCollection, DatabaseManager,
 };
@@ -79,10 +69,7 @@
             subject_by_governance_db,
             transfer_events_db,
             preauthorized_subjects_and_providers_db,
-<<<<<<< HEAD
             lce_validation_proofs_db,
-=======
->>>>>>> 0ba5fbef
         }
     }
 
