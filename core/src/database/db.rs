use std::collections::HashSet;

use std::str::FromStr;
use std::sync::Arc;

use crate::commons::models::notary::NotaryEventResponse;
use crate::commons::models::state::Subject;
use crate::event_request::EventRequest;
use crate::identifier::{Derivable, DigestIdentifier, KeyIdentifier};
use crate::signature::Signature;
use crate::{Event, commons};

use super::error::Error;
use super::{DatabaseCollection, DatabaseManager};

const MAX_U64: usize = 17; // Max size u64

enum Element {
    N(u64),
    S(String),
}

fn get_u64_as_hexadecimal(value: u64) -> String {
    format!("{:0width$}", format!("{:016x}", value), width = MAX_U64)
}

fn get_key(key_elements: Vec<Element>) -> Result<String, Error> {
    if key_elements.len() > 0 {
        let mut key: String = String::from("");
        for i in 0..(key_elements.len() - 1) {
            key.push_str(&{
                match &key_elements[i] {
                    Element::N(n) => get_u64_as_hexadecimal(*n),
                    Element::S(s) => s.to_string(),
                }
            });
            key.push_str(&char::MAX.to_string());
        }
        key.push_str(&{
            match &key_elements[key_elements.len() - 1] {
                Element::N(n) => get_u64_as_hexadecimal(*n),
                Element::S(s) => s.to_string(),
            }
        });
        Ok(format!("{}", key))
    } else {
        Err(Error::KeyElementsError)
    }
}

fn get_by_range<C: DatabaseCollection>(
    from: Option<String>,
    quantity: isize,
    collection: &C,
    prefix: &str,
) -> Result<Vec<Vec<u8>>, Error> {

    fn convert<'a>(
        iter: impl Iterator<Item = (String, Vec<u8>)> + 'a,
    ) -> Box<dyn Iterator<Item = (String, Vec<u8>)> + 'a> {
        Box::new(iter)
    }

    let (mut iter, quantity) = match from {
        Some(key) => {
            // Get true key
            let key_elements: Vec<Element> = vec![
                Element::S(prefix.to_string()),
                Element::S(key),
            ];
            let key = get_key(key_elements)?;
            // Find the key
            let iter = if quantity >= 0 {
                collection.iter(false, prefix.to_string())
            } else {
                collection.iter(true, prefix.to_string())
            };
            let mut iter = iter.peekable();
            loop {
                let Some((current_key, _)) = iter.peek() else {
                    return Err(Error::EntryNotFound);
                };
                if current_key == &key {
                    break;
                }
                iter.next();
            }
            iter.next(); // Exclusive From
            (convert(iter), quantity.abs())
        }
        None => {
            if quantity >= 0 {
                (collection.iter(false, prefix.to_string()), quantity)
            } else {
                (collection.iter(true, prefix.to_string()), quantity.abs())
            }
        }  
    };
    let mut result = Vec::new();
    let mut counter = 0;
    while counter < quantity {
        let Some((_, event)) = iter.next() else {
            break;
        };
        result.push(event);
        counter += 1;
    }
    Ok(result)
}

struct SignatureDb<C: DatabaseCollection> {
    collection: C,
    prefix: String,
}

impl<C: DatabaseCollection> SignatureDb<C> {
    pub fn new<M: DatabaseManager<C>>(manager: Arc<M>) -> Self {
        Self {
            collection: manager.create_collection("signature"),
            prefix: "signature".to_string(),
        }
    }

    pub fn get_signatures(
        &self,
        subject_id: &DigestIdentifier,
        sn: u64,
    ) -> Result<HashSet<Signature>, Error> {
        let key_elements: Vec<Element> = vec![
            Element::S(self.prefix.clone()),
            Element::S(subject_id.to_str()),
            Element::N(sn),
        ];
        let key = get_key(key_elements)?;
        let signatures = self.collection.get(&key)?;
        Ok(bincode::deserialize::<HashSet<Signature>>(&signatures).unwrap())
    }

    pub fn set_signatures(
        &self,
        subject_id: &DigestIdentifier,
        sn: u64,
        signatures: HashSet<Signature>,
    ) -> Result<(), Error> {
        let key_elements: Vec<Element> = vec![
            Element::S(self.prefix.clone()),
            Element::S(subject_id.to_str()),
            Element::N(sn),
        ];
        let key = get_key(key_elements)?;
        let total_signatures = match self.collection.get(&key) {
            Ok(other) => {
                let other = bincode::deserialize::<HashSet<Signature>>(&other).unwrap();
                signatures.union(&other).cloned().collect()
            }
            Err(Error::EntryNotFound) => signatures,
            Err(error) => {
                return Err(error);
            }
        };
        let Ok(data) = bincode::serialize::<HashSet<Signature>>(&total_signatures) else {
            return Err(Error::SerializeError);
        };
        self.collection.put(&key, data)
    }

    pub fn del_signatures(&self, subject_id: &DigestIdentifier, sn: u64) -> Result<(), Error> {
        let key_elements: Vec<Element> = vec![
            Element::S(self.prefix.clone()),
            Element::S(subject_id.to_str()),
            Element::N(sn),
        ];
        let key = get_key(key_elements)?;
        self.collection.del(&key)
    }
}

struct SubjectDb<C: DatabaseCollection> {
    collection: C,
    prefix: String,
}

impl<C: DatabaseCollection> SubjectDb<C> {
    pub fn new<M: DatabaseManager<C>>(manager: Arc<M>) -> Self {
        Self {
            collection: manager.create_collection("subject"),
            prefix: "subject".to_string(),
        }
    }

    pub fn get_subject(&self, subject_id: &DigestIdentifier) -> Result<Subject, Error> {
        let key_elements: Vec<Element> =
            vec![Element::S(self.prefix.clone()), Element::S(subject_id.to_str())];
        let key = get_key(key_elements)?;
        let subject = self.collection.get(&key)?;
        Ok(bincode::deserialize::<Subject>(&subject).unwrap())
    }

    pub fn set_subject(
        &self,
        subject_id: &DigestIdentifier,
        subject: Subject,
    ) -> Result<(), Error> {
        let key_elements: Vec<Element> =
            vec![Element::S(self.prefix.clone()), Element::S(subject_id.to_str())];
        let key = get_key(key_elements)?;
        let Ok(data) = bincode::serialize::<Subject>(&subject) else {
            return Err(Error::SerializeError);
        };
        self.collection.put(&key, data)
    }

    pub fn get_subjects(
        &self,
        from: Option<String>,
        quantity: isize,
    ) -> Result<Vec<Subject>, Error> {
        let subjects = get_by_range(from, quantity, &self.collection, &self.prefix.clone())?;
        Ok(subjects
            .iter()
            .map(|subject| (bincode::deserialize::<Subject>(subject).unwrap()))
            .collect())
    }

    pub fn get_governances(
        &self,
        from: Option<String>,
        quantity: isize,
    ) -> Result<Vec<Subject>, Error> {
        // TODO: Confirmar si las gobernanzas van a tener una colección propia
        let governances = get_by_range(from, quantity, &self.collection, &self.prefix.clone())?;
        Ok(governances
            .iter()
            .map(|subject| (bincode::deserialize::<Subject>(subject).unwrap()))
            .filter(|subject| subject.schema_id == "governance")
            .collect())
    }

    pub fn get_all_subjects(&self) -> Vec<Subject> {
        let key_elements: Vec<Element> = vec![Element::S(self.prefix.clone())];
        let mut result = Vec::new();
        for (_, subject) in self.collection.iter(false, self.prefix.clone()) {
            let subject = bincode::deserialize::<Subject>(&subject).unwrap();
            result.push(subject);
        }
        result
    }
}

struct EventDb<C: DatabaseCollection> {
    collection: C,
    prefix: String,
}

impl<C: DatabaseCollection> EventDb<C> {
    pub fn new<M: DatabaseManager<C>>(manager: Arc<M>) -> Self {
        Self {
            collection: manager.create_collection("event"),
            prefix: "event".to_string(),
        }
    }

    pub fn get_event(&self, subject_id: &DigestIdentifier, sn: u64) -> Result<Event, Error> {
        let key_elements: Vec<Element> = vec![
            Element::S(self.prefix.clone()),
            Element::S(subject_id.to_str()),
            Element::N(sn),
        ];
        let key = get_key(key_elements)?;
        let event = self.collection.get(&key)?;
        Ok(bincode::deserialize::<Event>(&event).unwrap())
    }

    pub fn get_events_by_range(
        &self,
        subject_id: &DigestIdentifier,
        from: Option<i64>,
        quantity: isize,
    ) -> Result<Vec<Event>, Error> {
        let key_elements: Vec<Element> =
            vec![Element::S(self.prefix.clone()), Element::S(subject_id.to_str())];
        let key = get_key(key_elements)?;
        let subject = self.collection.get(&key)?;
        let from = match from {
            Some(from) => Some(from.to_string()),
            None => None,
        };
        let events_by_subject = get_by_range(from, quantity, &self.collection, &self.prefix.clone())?;
        Ok(events_by_subject
            .iter()
            .map(|event| (bincode::deserialize::<Event>(event).unwrap()))
            .collect())
    }

    pub fn set_event(&self, subject_id: &DigestIdentifier, event: Event) -> Result<(), Error> {
        let sn = event.content.event_proposal.proposal.sn; // Preguntar si este sn es el último o el nuevo
        let key_elements: Vec<Element> = vec![
            Element::S(self.prefix.clone()),
            Element::S(subject_id.to_str()),
            Element::N(sn),
        ];
        let key = get_key(key_elements)?;
        let Ok(data) = bincode::serialize::<Event>(&event) else {
            return Err(Error::SerializeError);
        };
        self.collection.put(&key, data)
    }

    pub fn del_event(&self, subject_id: &DigestIdentifier, sn: u64) -> Result<(), Error> {
        let key_elements: Vec<Element> = vec![
            Element::S(self.prefix.clone()),
            Element::S(subject_id.to_str()),
            Element::N(sn),
        ];
        let key = get_key(key_elements)?;
        self.collection.del(&key)
    }
}

struct PrevalidatedEventDb<C: DatabaseCollection> {
    collection: C,
    prefix: String,
}

impl<C: DatabaseCollection> PrevalidatedEventDb<C> {
    pub fn new<M: DatabaseManager<C>>(manager: Arc<M>) -> Self {
        Self {
            collection: manager.create_collection("prevalidated-event"),
            prefix: "prevalidated-event".to_string(),
        }
    }

    pub fn get_prevalidated_event(&self, subject_id: &DigestIdentifier) -> Result<Event, Error> {
        let key_elements: Vec<Element> =
            vec![Element::S(self.prefix.clone()), Element::S(subject_id.to_str())];
        let key = get_key(key_elements)?;
        let prevalidated_event = self.collection.get(&key)?;
        Ok(bincode::deserialize::<Event>(&prevalidated_event).unwrap())
    }

    pub fn set_prevalidated_event(
        &self,
        subject_id: &DigestIdentifier,
        event: Event,
    ) -> Result<(), Error> {
        let key_elements: Vec<Element> =
            vec![Element::S(self.prefix.clone()), Element::S(subject_id.to_str())];
        let key = get_key(key_elements)?;
        let Ok(data) = bincode::serialize::<Event>(&event) else {
            return Err(Error::SerializeError);
        };
        self.collection.put(&key, data)
    }

    pub fn del_prevalidated_event(&self, subject_id: &DigestIdentifier) -> Result<(), Error> {
        let key_elements: Vec<Element> =
            vec![Element::S(self.prefix.clone()), Element::S(subject_id.to_str())];
        let key = get_key(key_elements)?;
        self.collection.del(&key)
    }
}

struct RequestDb<C: DatabaseCollection> {
    collection: C,
    prefix: String,
}

impl<C: DatabaseCollection> RequestDb<C> {
    pub fn new<M: DatabaseManager<C>>(manager: Arc<M>) -> Self {
        Self {
            collection: manager.create_collection("request"),
            prefix: "request".to_string(),
        }
    }

    pub fn get_request(&self, subject_id: &DigestIdentifier) -> Result<EventRequest, Error> {
        let key_elements: Vec<Element> =
            vec![Element::S(self.prefix.clone()), Element::S(subject_id.to_str())];
        let key = get_key(key_elements)?;
        let request = self.collection.get(&key)?;
        Ok(bincode::deserialize::<EventRequest>(&request).unwrap())
    }

    pub fn get_all_request(&self) -> Vec<EventRequest> {
        let mut result = Vec::new();
        for (_, request) in self.collection.iter(false, self.prefix.clone()) {
            let request = bincode::deserialize::<EventRequest>(&request).unwrap();
            result.push(request);
        }
        result
    }

    pub fn set_request(
        &self,
        subject_id: &DigestIdentifier,
        request: EventRequest,
    ) -> Result<(), Error> {
        let key_elements: Vec<Element> =
            vec![Element::S(self.prefix.clone()), Element::S(subject_id.to_str())];
        let key = get_key(key_elements)?;
        let Ok(data) = bincode::serialize::<EventRequest>(&request) else {
            return Err(Error::SerializeError);
        };
        self.collection.put(&key, data)
    }

    pub fn del_request(&self, subject_id: &DigestIdentifier) -> Result<(), Error> {
        let key_elements: Vec<Element> =
            vec![Element::S(self.prefix.clone()), Element::S(subject_id.to_str())];
        let key = get_key(key_elements)?;
        self.collection.del(&key)
    }
}

struct ControllerIdDb<C: DatabaseCollection> {
    collection: C,
    prefix: String,
}

impl<C: DatabaseCollection> ControllerIdDb<C> {
    pub fn new<M: DatabaseManager<C>>(manager: Arc<M>) -> Self {
        Self {
            collection: manager.create_collection("controller-id"),
            prefix: "controller-id".to_string(),
        }
    }

    pub fn get_controller_id(&self) -> Result<String, Error> {
        let key_elements: Vec<Element> = vec![Element::S(self.prefix.clone())];
        let key = get_key(key_elements)?;
        let controller_id = self.collection.get(&key)?;
        Ok(bincode::deserialize::<String>(&controller_id).unwrap())
    }

    pub fn set_controller_id(&self, controller_id: String) -> Result<(), Error> {
        let key_elements: Vec<Element> = vec![Element::S(self.prefix.clone())];
        let key = get_key(key_elements)?;
        let Ok(data) = bincode::serialize::<String>(&controller_id) else {
            return Err(Error::SerializeError);
        };
        self.collection.put(&key, data)
    }
}

struct NotaryDb<C: DatabaseCollection> {
    collection: C,
    prefix: String,
}

impl<C: DatabaseCollection> NotaryDb<C> {
    pub fn new<M: DatabaseManager<C>>(manager: Arc<M>) -> Self {
        Self {
            collection: manager.create_collection("notary"),
            prefix: "notary".to_string(),
        }
    }

    pub fn get_notary_register(
        &self,
        owner: &KeyIdentifier,
        subject_id: &DigestIdentifier,
    ) -> Result<(DigestIdentifier, u64), Error> {
        let key_elements: Vec<Element> = vec![
            Element::S(self.prefix.clone()),
            Element::S(owner.to_str()),
            Element::S(subject_id.to_str()),
        ];
        let key = get_key(key_elements)?;
        let notary_register = self.collection.get(&key)?;
        Ok(bincode::deserialize::<(DigestIdentifier, u64)>(&notary_register).unwrap())
    }

    pub fn set_notary_register(
        &self,
        owner: &KeyIdentifier,
        subject_id: &DigestIdentifier,
        event_hash: DigestIdentifier,
        sn: u64,
    ) -> Result<(), Error> {
        let key_elements: Vec<Element> = vec![
            Element::S(self.prefix.clone()),
            Element::S(owner.to_str()),
            Element::S(subject_id.to_str()),
        ];
        let key = get_key(key_elements)?;
        let Ok(data) = bincode::serialize::<(DigestIdentifier, u64)>(&(event_hash, sn)) else {
            return Err(Error::SerializeError);
        };
        self.collection.put(&key, data)
    }
}

struct ContractDb<C: DatabaseCollection> {
    collection: C,
    prefix: String,
}

impl<C: DatabaseCollection> ContractDb<C> {
    pub fn new<M: DatabaseManager<C>>(manager: Arc<M>) -> Self {
        Self {
            collection: manager.create_collection("contract"),
            prefix: "contract".to_string(),
        }
    }

    pub fn get_contract(
        &self,
        governance_id: &DigestIdentifier,
        schema_id: &str,
    ) -> Result<(Vec<u8>, DigestIdentifier, u64), Error> {
        let key_elements: Vec<Element> = vec![
            Element::S(self.prefix.clone()),
            Element::S(governance_id.to_str()),
            Element::S(schema_id.to_string()),
        ];
        let key = get_key(key_elements)?;
        let contract = self.collection.get(&key)?;
        Ok(bincode::deserialize::<(Vec<u8>, DigestIdentifier, u64)>(&contract).unwrap())
    }

    pub fn put_contract(
        &self,
        governance_id: &DigestIdentifier,
        schema_id: &str,
        contract: Vec<u8>,
        hash: DigestIdentifier,
        gov_version: u64,
    ) -> Result<(), Error> {
        let key_elements: Vec<Element> = vec![
            Element::S(self.prefix.clone()),
            Element::S(governance_id.to_str()),
            Element::S(schema_id.to_string()),
        ];
        let key = get_key(key_elements)?;
        let Ok(data) = bincode::serialize::<(Vec<u8>, DigestIdentifier, u64)>(&(contract, hash, gov_version)) else {
            return Err(Error::SerializeError);
        };
        self.collection.put(&key, data)
    }

    pub fn get_governance_contract(&self) -> Result<Vec<u8>, Error> {
        let key_elements: Vec<Element> = vec![
            Element::S(self.prefix.clone()),
            Element::S("governance".to_string()),
        ];
        let key = get_key(key_elements)?;
        let contract = self.collection.get(&key)?;
        let contract = bincode::deserialize::<(Vec<u8>, DigestIdentifier, u64)>(&contract).unwrap();
        Ok(contract.0)
    }

    pub fn put_governance_contract(&self, contract: Vec<u8>) -> Result<(), Error> {
        let key_elements: Vec<Element> = vec![
            Element::S(self.prefix.clone()),
            Element::S("governance".to_string()),
        ];
        let key = get_key(key_elements)?;
        let Ok(data) = bincode::serialize::<(Vec<u8>, DigestIdentifier, u64)>(&(contract, DigestIdentifier::default(), 0)) else {
            return Err(Error::SerializeError);
        };
        self.collection.put(&key, data)
    }
}

struct NotarySignaturesDb<C: DatabaseCollection> {
    collection: C,
    prefix: String,
}

impl<C: DatabaseCollection> NotarySignaturesDb<C> {
    pub fn new<M: DatabaseManager<C>>(manager: Arc<M>) -> Self {
        Self {
            collection: manager.create_collection("notary-signatures"),
            prefix: "notary-signatures".to_string(),
        }
    }

    pub fn get_notary_signatures(
        &self,
        subject_id: &DigestIdentifier,
        sn: u64,
    ) -> Result<(u64, HashSet<NotaryEventResponse>), Error> {
        let key_elements: Vec<Element> =
            vec![Element::S(self.prefix.clone()), Element::S(subject_id.to_str())];
        let key = get_key(key_elements)?;
        let notary_signatures = self.collection.get(&key)?;
        Ok(
            bincode::deserialize::<(u64, HashSet<NotaryEventResponse>)>(&notary_signatures)
                .unwrap(),
        )
    }

    pub fn set_notary_signatures(
        &self,
        subject_id: &DigestIdentifier,
        sn: u64,
        signatures: HashSet<NotaryEventResponse>,
    ) -> Result<(), Error> {
        let key_elements: Vec<Element> =
            vec![Element::S(self.prefix.clone()), Element::S(subject_id.to_str())];
        let key = get_key(key_elements)?;
        let total_signatures = match self.collection.get(&key) {
            Ok(other) => {
                let other =
                    bincode::deserialize::<(u64, HashSet<NotaryEventResponse>)>(&other).unwrap();
                signatures.union(&other.1).cloned().collect()
            }
            Err(Error::EntryNotFound) => signatures,
            Err(error) => {
                return Err(error);
            }
        };
        let Ok(data) = bincode::serialize::<(u64, HashSet<NotaryEventResponse>)>(&(sn, total_signatures)) else {
            return Err(Error::SerializeError);
        };
        self.collection.put(&key, data)
    }

    pub fn delete_notary_signatures(&self, subject_id: &DigestIdentifier) -> Result<(), Error> {
        let key_elements: Vec<Element> =
            vec![Element::S(self.prefix.clone()), Element::S(subject_id.to_str())];
        let key = get_key(key_elements)?;
        self.collection.del(&key)
    }
}

struct WitnessSignaturesDb<C: DatabaseCollection> {
    collection: C,
    prefix: String,
}

impl<C: DatabaseCollection> WitnessSignaturesDb<C> {
    pub fn new<M: DatabaseManager<C>>(manager: Arc<M>) -> Self {
        Self {
            collection: manager.create_collection("witness-signatures"),
            prefix: "witness-signatures".to_string(),
        }
    }

    pub fn get_witness_signatures(
        &self,
        subject_id: &DigestIdentifier,
    ) -> Result<(u64, HashSet<Signature>), Error> {
        let key_elements: Vec<Element> =
            vec![Element::S(self.prefix.clone()), Element::S(subject_id.to_str())];
        let key = get_key(key_elements)?;
        let witness_signatures = self.collection.get(&key)?;
        Ok(bincode::deserialize::<(u64, HashSet<Signature>)>(&witness_signatures).unwrap())
    }

    pub fn get_all_witness_signatures(
        &self,
    ) -> Result<Vec<(DigestIdentifier, u64, HashSet<Signature>)>, Error> {
        let key_elements: Vec<Element> = vec![Element::S(self.prefix.clone())];
        let iter = self.collection.iter(false, self.prefix.clone());
        Ok(iter
            .map(|ws| {
                let ws_1 = bincode::deserialize::<(u64, HashSet<Signature>)>(&ws.1).unwrap();
                (DigestIdentifier::from_str(&ws.0).unwrap(), ws_1.0, ws_1.1)
            })
            .collect())
    }

    pub fn set_witness_signatures(
        &self,
        subject_id: &DigestIdentifier,
        sn: u64,
        signatures: HashSet<Signature>,
    ) -> Result<(), Error> {
        let key_elements: Vec<Element> =
            vec![Element::S(self.prefix.clone()), Element::S(subject_id.to_str())];
        let key = get_key(key_elements)?;
        let total_signatures = match self.collection.get(&key) {
            Ok(other) => {
                let other = bincode::deserialize::<(u64, HashSet<Signature>)>(&other).unwrap();
                signatures.union(&other.1).cloned().collect()
            }
            Err(Error::EntryNotFound) => signatures,
            Err(error) => {
                return Err(error);
            }
        };
        let Ok(data) = bincode::serialize::<(u64, HashSet<Signature>)>(&(sn, total_signatures)) else {
            return Err(Error::SerializeError);
        };
        self.collection.put(&key, data)
    }

    pub fn del_witness_signatures(&self, subject_id: &DigestIdentifier) -> Result<(), Error> {
        let key_elements: Vec<Element> =
            vec![Element::S(self.prefix.clone()), Element::S(subject_id.to_str())];
        let key = get_key(key_elements)?;
        self.collection.del(&key)
    }
}

pub struct DB<C: DatabaseCollection> {
    signature_db: SignatureDb<C>,
    subject_db: SubjectDb<C>,
    event_db: EventDb<C>,
    prevalidated_event_db: PrevalidatedEventDb<C>,
    request_db: RequestDb<C>,
    controller_id_db: ControllerIdDb<C>,
    notary_db: NotaryDb<C>,
    contract_db: ContractDb<C>,
    notary_signatures_db: NotarySignaturesDb<C>,
    witness_signatures_db: WitnessSignaturesDb<C>,
}

impl<C: DatabaseCollection> DB<C> {
    pub fn new<M: DatabaseManager<C>>(manager: Arc<M>) -> Self {
        let signature_db = SignatureDb::new(manager.clone());
        let subject_db = SubjectDb::new(manager.clone());
        let event_db = EventDb::new(manager.clone());
        let prevalidated_event_db = PrevalidatedEventDb::new(manager.clone());
        let request_db = RequestDb::new(manager.clone());
        let controller_id_db = ControllerIdDb::new(manager.clone());
        let notary_db = NotaryDb::new(manager.clone());
        let contract_db = ContractDb::new(manager.clone());
        let notary_signatures_db = NotarySignaturesDb::new(manager.clone());
        let witness_signatures_db = WitnessSignaturesDb::new(manager);
        Self {
            signature_db,
            subject_db,
            event_db,
            prevalidated_event_db,
            request_db,
            controller_id_db,
            notary_db,
            contract_db,
            notary_signatures_db,
            witness_signatures_db,
        }
    }

    pub fn get_signatures(
        &self,
        subject_id: &DigestIdentifier,
        sn: u64,
    ) -> Result<HashSet<Signature>, Error> {
        self.signature_db.get_signatures(subject_id, sn)
    }

    pub fn set_signatures(
        &self,
        subject_id: &DigestIdentifier,
        sn: u64,
        signatures: HashSet<Signature>,
    ) -> Result<(), Error> {
        self.signature_db.set_signatures(subject_id, sn, signatures)
    }

    pub fn del_signatures(&self, subject_id: &DigestIdentifier, sn: u64) -> Result<(), Error> {
        self.signature_db.del_signatures(subject_id, sn)
    }

    pub fn get_subject(&self, subject_id: &DigestIdentifier) -> Result<Subject, Error> {
        self.subject_db.get_subject(subject_id)
    }

    pub fn set_subject(
        &self,
        subject_id: &DigestIdentifier,
        subject: Subject,
    ) -> Result<(), Error> {
<<<<<<< HEAD
        self.subject_db.set_subject(subject_id, subject)
=======
        let id = subject_id.to_str();
        self.subject_db.put(&id, subject)
    }

    pub fn del_subject(&self, subject_id: &DigestIdentifier) -> Result<(), Error> {
        let id = subject_id.to_str();
        self.subject_db.del(&id)
    }

    // pub fn apply_event_sourcing(&self, event_content: &EventContent) -> Result<(), Error> {
    //     // TODO: Consultar sobre si este método debería existir
    //     let subject_id = &event_content.subject_id;
    //     let mut subject = self.get_subject(&subject_id)?;
    //     subject
    //         .apply(event_content)
    //         .map_err(|_| Error::SubjectApplyFailed)?;
    //     // Persist the change
    //     self.set_subject(subject_id, subject)?;
    //     let id = subject_id.to_str();
    //     let signatures_by_subject = self.signature_db.partition(&id);
    //     match signatures_by_subject.del(&(event_content.sn - 1).to_string()) {
    //         Ok(_) | Err(Error::EntryNotFound) => Ok(()),
    //         Err(error) => Err(error),
    //     }
    // }

    // pub fn get_all_heads(&self) -> Result<HashMap<DigestIdentifier, LedgerState>, Error> {
    //     let mut result = HashMap::new();
    //     for (key, subject) in self.subject_db.iter() {
    //         let subject_id =
    //             DigestIdentifier::from_str(&key).map_err(|_| Error::NoDigestIdentifier)?;
    //         result.insert(subject_id, subject.ledger_state);
    //     }
    //     Ok(result)
    // }

    pub fn get_all_subjects(&self) -> Vec<Subject> {
        let mut result = Vec::new();
        for (a, subject) in self.subject_db.iter() {
            result.push(subject);
        }
        result
>>>>>>> 8e14ba2c
    }

    pub fn get_subjects(
        &self,
        from: Option<String>,
        quantity: isize,
    ) -> Result<Vec<Subject>, Error> {
        self.subject_db.get_subjects(from, quantity)
    }

    pub fn get_governances(
        &self,
        from: Option<String>,
        quantity: isize,
    ) -> Result<Vec<Subject>, Error> {
        self.subject_db.get_governances(from, quantity)
    }

    pub fn get_all_subjects(&self) -> Vec<Subject> {
        self.subject_db.get_all_subjects()
    }

    pub fn get_event(&self, subject_id: &DigestIdentifier, sn: u64) -> Result<Event, Error> {
        self.event_db.get_event(subject_id, sn)
    }

    pub fn get_events_by_range(
        &self,
        subject_id: &DigestIdentifier,
        from: Option<i64>,
        quantity: isize,
    ) -> Result<Vec<Event>, Error> {
        self.event_db
            .get_events_by_range(subject_id, from, quantity)
    }

    pub fn set_event(&self, subject_id: &DigestIdentifier, event: Event) -> Result<(), Error> {
        self.event_db.set_event(subject_id, event)
    }

    pub fn del_event(&self, subject_id: &DigestIdentifier, sn: u64) -> Result<(), Error> {
        self.event_db.del_event(subject_id, sn)
    }

    pub fn get_prevalidated_event(&self, subject_id: &DigestIdentifier) -> Result<Event, Error> {
        self.prevalidated_event_db
            .get_prevalidated_event(subject_id)
    }

    pub fn set_prevalidated_event(
        &self,
        subject_id: &DigestIdentifier,
        event: Event,
    ) -> Result<(), Error> {
        self.prevalidated_event_db
            .set_prevalidated_event(subject_id, event)
    }

    pub fn del_prevalidated_event(&self, subject_id: &DigestIdentifier) -> Result<(), Error> {
        self.prevalidated_event_db
            .del_prevalidated_event(subject_id)
    }

    pub fn get_request(&self, subject_id: &DigestIdentifier) -> Result<EventRequest, Error> {
        self.request_db.get_request(subject_id)
    }

    pub fn get_all_request(&self) -> Vec<EventRequest> {
        self.request_db.get_all_request()
    }

    pub fn set_request(
        &self,
        subject_id: &DigestIdentifier,
        request: EventRequest,
    ) -> Result<(), Error> {
        self.request_db.set_request(subject_id, request)
    }

    pub fn del_request(&self, subject_id: &DigestIdentifier) -> Result<(), Error> {
        self.request_db.del_request(subject_id)
    }

    pub fn get_controller_id(&self) -> Result<String, Error> {
        self.controller_id_db.get_controller_id()
    }

    pub fn set_controller_id(&self, controller_id: String) -> Result<(), Error> {
        self.controller_id_db.set_controller_id(controller_id)
    }

    pub fn get_notary_register(
        &self,
        owner: &KeyIdentifier,
        subject_id: &DigestIdentifier,
    ) -> Result<(DigestIdentifier, u64), Error> {
        self.notary_db.get_notary_register(owner, subject_id)
    }

    pub fn set_notary_register(
        &self,
        owner: &KeyIdentifier,
        subject_id: &DigestIdentifier,
        event_hash: DigestIdentifier,
        sn: u64,
    ) -> Result<(), Error> {
        self.notary_db
            .set_notary_register(owner, subject_id, event_hash, sn)
    }

    pub fn get_contract(
        &self,
        governance_id: &DigestIdentifier,
        schema_id: &str,
    ) -> Result<(Vec<u8>, DigestIdentifier, u64), Error> {
        self.contract_db.get_contract(governance_id, schema_id)
    }

    pub fn put_contract(
        &self,
        governance_id: &DigestIdentifier,
        schema_id: &str,
        contract: Vec<u8>,
        hash: DigestIdentifier,
        gov_version: u64,
    ) -> Result<(), Error> {
        self.contract_db
            .put_contract(governance_id, schema_id, contract, hash, gov_version)
    }

    pub fn get_governance_contract(&self) -> Result<Vec<u8>, Error> {
        self.contract_db.get_governance_contract()
    }

    pub fn put_governance_contract(&self, contract: Vec<u8>) -> Result<(), Error> {
        self.contract_db.put_governance_contract(contract)
    }

    pub fn get_notary_signatures(
        &self,
        subject_id: &DigestIdentifier,
        sn: u64,
    ) -> Result<(u64, HashSet<NotaryEventResponse>), Error> {
        self.notary_signatures_db
            .get_notary_signatures(subject_id, sn)
    }

    pub fn set_notary_signatures(
        &self,
        subject_id: &DigestIdentifier,
        sn: u64,
        signatures: HashSet<NotaryEventResponse>,
    ) -> Result<(), Error> {
        self.notary_signatures_db
            .set_notary_signatures(subject_id, sn, signatures)
    }

    pub fn delete_notary_signatures(&self, subject_id: &DigestIdentifier) -> Result<(), Error> {
        self.notary_signatures_db
            .delete_notary_signatures(subject_id)
    }

    pub fn get_witness_signatures(
        &self,
        subject_id: &DigestIdentifier,
    ) -> Result<(u64, HashSet<Signature>), Error> {
        self.witness_signatures_db
            .get_witness_signatures(subject_id)
    }

    pub fn get_all_witness_signatures(
        &self,
    ) -> Result<Vec<(DigestIdentifier, u64, HashSet<Signature>)>, Error> {
        self.witness_signatures_db.get_all_witness_signatures()
    }

    pub fn set_witness_signatures(
        &self,
        subject_id: &DigestIdentifier,
        sn: u64,
        signatures: HashSet<Signature>,
    ) -> Result<(), Error> {
        self.witness_signatures_db
            .set_witness_signatures(subject_id, sn, signatures)
    }

    pub fn del_witness_signatures(&self, subject_id: &DigestIdentifier) -> Result<(), Error> {
        self.witness_signatures_db
            .del_witness_signatures(subject_id)
    }
}

//pub fn apply_event_sourcing(&self, event_content: &EventContent) -> Result<(), Error> {
//    // TODO: Consultar sobre si este método debería existir
//    let subject_id = &event_content.subject_id;
//    let mut subject = self.get_subject(&subject_id)?;
//    subject
//        .apply(event_content)
//        .map_err(|_| Error::SubjectApplyFailed)?;
//    // Persist the change
//    self.set_subject(subject_id, subject)?;
//    let id = subject_id.to_str();
//    let signatures_by_subject = self.signature_db.partition(&id);
//    match signatures_by_subject.del(&(event_content.sn - 1).to_string()) {
//        Ok(_) | Err(Error::EntryNotFound) => Ok(()),
//        Err(error) => Err(error),
//    }
//}
//
//pub fn get_all_heads(&self) -> Result<HashMap<DigestIdentifier, LedgerState>, Error> {
//    let mut result = HashMap::new();
//    for (key, subject) in self.subject_db.iter() {
//        let subject_id =
//            DigestIdentifier::from_str(&key).map_err(|_| Error::NoDigestIdentifier)?;
//        result.insert(subject_id, subject.ledger_state);
//    }
//    Ok(result)
//}<|MERGE_RESOLUTION|>--- conflicted
+++ resolved
@@ -8,7 +8,7 @@
 use crate::event_request::EventRequest;
 use crate::identifier::{Derivable, DigestIdentifier, KeyIdentifier};
 use crate::signature::Signature;
-use crate::{Event, commons};
+use crate::{commons, Event};
 
 use super::error::Error;
 use super::{DatabaseCollection, DatabaseManager};
@@ -54,7 +54,6 @@
     collection: &C,
     prefix: &str,
 ) -> Result<Vec<Vec<u8>>, Error> {
-
     fn convert<'a>(
         iter: impl Iterator<Item = (String, Vec<u8>)> + 'a,
     ) -> Box<dyn Iterator<Item = (String, Vec<u8>)> + 'a> {
@@ -64,10 +63,7 @@
     let (mut iter, quantity) = match from {
         Some(key) => {
             // Get true key
-            let key_elements: Vec<Element> = vec![
-                Element::S(prefix.to_string()),
-                Element::S(key),
-            ];
+            let key_elements: Vec<Element> = vec![Element::S(prefix.to_string()), Element::S(key)];
             let key = get_key(key_elements)?;
             // Find the key
             let iter = if quantity >= 0 {
@@ -94,7 +90,7 @@
             } else {
                 (collection.iter(true, prefix.to_string()), quantity.abs())
             }
-        }  
+        }
     };
     let mut result = Vec::new();
     let mut counter = 0;
@@ -189,8 +185,10 @@
     }
 
     pub fn get_subject(&self, subject_id: &DigestIdentifier) -> Result<Subject, Error> {
-        let key_elements: Vec<Element> =
-            vec![Element::S(self.prefix.clone()), Element::S(subject_id.to_str())];
+        let key_elements: Vec<Element> = vec![
+            Element::S(self.prefix.clone()),
+            Element::S(subject_id.to_str()),
+        ];
         let key = get_key(key_elements)?;
         let subject = self.collection.get(&key)?;
         Ok(bincode::deserialize::<Subject>(&subject).unwrap())
@@ -201,8 +199,10 @@
         subject_id: &DigestIdentifier,
         subject: Subject,
     ) -> Result<(), Error> {
-        let key_elements: Vec<Element> =
-            vec![Element::S(self.prefix.clone()), Element::S(subject_id.to_str())];
+        let key_elements: Vec<Element> = vec![
+            Element::S(self.prefix.clone()),
+            Element::S(subject_id.to_str()),
+        ];
         let key = get_key(key_elements)?;
         let Ok(data) = bincode::serialize::<Subject>(&subject) else {
             return Err(Error::SerializeError);
@@ -220,6 +220,15 @@
             .iter()
             .map(|subject| (bincode::deserialize::<Subject>(subject).unwrap()))
             .collect())
+    }
+
+    pub fn del_subject(&self, subject_id: &DigestIdentifier) -> Result<(), Error> {
+        let key_elements: Vec<Element> = vec![
+            Element::S(self.prefix.clone()),
+            Element::S(subject_id.to_str()),
+        ];
+        let key = get_key(key_elements)?;
+        self.collection.del(&key)
     }
 
     pub fn get_governances(
@@ -277,15 +286,18 @@
         from: Option<i64>,
         quantity: isize,
     ) -> Result<Vec<Event>, Error> {
-        let key_elements: Vec<Element> =
-            vec![Element::S(self.prefix.clone()), Element::S(subject_id.to_str())];
+        let key_elements: Vec<Element> = vec![
+            Element::S(self.prefix.clone()),
+            Element::S(subject_id.to_str()),
+        ];
         let key = get_key(key_elements)?;
         let subject = self.collection.get(&key)?;
         let from = match from {
             Some(from) => Some(from.to_string()),
             None => None,
         };
-        let events_by_subject = get_by_range(from, quantity, &self.collection, &self.prefix.clone())?;
+        let events_by_subject =
+            get_by_range(from, quantity, &self.collection, &self.prefix.clone())?;
         Ok(events_by_subject
             .iter()
             .map(|event| (bincode::deserialize::<Event>(event).unwrap()))
@@ -331,8 +343,10 @@
     }
 
     pub fn get_prevalidated_event(&self, subject_id: &DigestIdentifier) -> Result<Event, Error> {
-        let key_elements: Vec<Element> =
-            vec![Element::S(self.prefix.clone()), Element::S(subject_id.to_str())];
+        let key_elements: Vec<Element> = vec![
+            Element::S(self.prefix.clone()),
+            Element::S(subject_id.to_str()),
+        ];
         let key = get_key(key_elements)?;
         let prevalidated_event = self.collection.get(&key)?;
         Ok(bincode::deserialize::<Event>(&prevalidated_event).unwrap())
@@ -343,8 +357,10 @@
         subject_id: &DigestIdentifier,
         event: Event,
     ) -> Result<(), Error> {
-        let key_elements: Vec<Element> =
-            vec![Element::S(self.prefix.clone()), Element::S(subject_id.to_str())];
+        let key_elements: Vec<Element> = vec![
+            Element::S(self.prefix.clone()),
+            Element::S(subject_id.to_str()),
+        ];
         let key = get_key(key_elements)?;
         let Ok(data) = bincode::serialize::<Event>(&event) else {
             return Err(Error::SerializeError);
@@ -353,8 +369,10 @@
     }
 
     pub fn del_prevalidated_event(&self, subject_id: &DigestIdentifier) -> Result<(), Error> {
-        let key_elements: Vec<Element> =
-            vec![Element::S(self.prefix.clone()), Element::S(subject_id.to_str())];
+        let key_elements: Vec<Element> = vec![
+            Element::S(self.prefix.clone()),
+            Element::S(subject_id.to_str()),
+        ];
         let key = get_key(key_elements)?;
         self.collection.del(&key)
     }
@@ -374,8 +392,10 @@
     }
 
     pub fn get_request(&self, subject_id: &DigestIdentifier) -> Result<EventRequest, Error> {
-        let key_elements: Vec<Element> =
-            vec![Element::S(self.prefix.clone()), Element::S(subject_id.to_str())];
+        let key_elements: Vec<Element> = vec![
+            Element::S(self.prefix.clone()),
+            Element::S(subject_id.to_str()),
+        ];
         let key = get_key(key_elements)?;
         let request = self.collection.get(&key)?;
         Ok(bincode::deserialize::<EventRequest>(&request).unwrap())
@@ -395,8 +415,10 @@
         subject_id: &DigestIdentifier,
         request: EventRequest,
     ) -> Result<(), Error> {
-        let key_elements: Vec<Element> =
-            vec![Element::S(self.prefix.clone()), Element::S(subject_id.to_str())];
+        let key_elements: Vec<Element> = vec![
+            Element::S(self.prefix.clone()),
+            Element::S(subject_id.to_str()),
+        ];
         let key = get_key(key_elements)?;
         let Ok(data) = bincode::serialize::<EventRequest>(&request) else {
             return Err(Error::SerializeError);
@@ -405,8 +427,10 @@
     }
 
     pub fn del_request(&self, subject_id: &DigestIdentifier) -> Result<(), Error> {
-        let key_elements: Vec<Element> =
-            vec![Element::S(self.prefix.clone()), Element::S(subject_id.to_str())];
+        let key_elements: Vec<Element> = vec![
+            Element::S(self.prefix.clone()),
+            Element::S(subject_id.to_str()),
+        ];
         let key = get_key(key_elements)?;
         self.collection.del(&key)
     }
@@ -580,8 +604,10 @@
         subject_id: &DigestIdentifier,
         sn: u64,
     ) -> Result<(u64, HashSet<NotaryEventResponse>), Error> {
-        let key_elements: Vec<Element> =
-            vec![Element::S(self.prefix.clone()), Element::S(subject_id.to_str())];
+        let key_elements: Vec<Element> = vec![
+            Element::S(self.prefix.clone()),
+            Element::S(subject_id.to_str()),
+        ];
         let key = get_key(key_elements)?;
         let notary_signatures = self.collection.get(&key)?;
         Ok(
@@ -596,8 +622,10 @@
         sn: u64,
         signatures: HashSet<NotaryEventResponse>,
     ) -> Result<(), Error> {
-        let key_elements: Vec<Element> =
-            vec![Element::S(self.prefix.clone()), Element::S(subject_id.to_str())];
+        let key_elements: Vec<Element> = vec![
+            Element::S(self.prefix.clone()),
+            Element::S(subject_id.to_str()),
+        ];
         let key = get_key(key_elements)?;
         let total_signatures = match self.collection.get(&key) {
             Ok(other) => {
@@ -617,8 +645,10 @@
     }
 
     pub fn delete_notary_signatures(&self, subject_id: &DigestIdentifier) -> Result<(), Error> {
-        let key_elements: Vec<Element> =
-            vec![Element::S(self.prefix.clone()), Element::S(subject_id.to_str())];
+        let key_elements: Vec<Element> = vec![
+            Element::S(self.prefix.clone()),
+            Element::S(subject_id.to_str()),
+        ];
         let key = get_key(key_elements)?;
         self.collection.del(&key)
     }
@@ -641,8 +671,10 @@
         &self,
         subject_id: &DigestIdentifier,
     ) -> Result<(u64, HashSet<Signature>), Error> {
-        let key_elements: Vec<Element> =
-            vec![Element::S(self.prefix.clone()), Element::S(subject_id.to_str())];
+        let key_elements: Vec<Element> = vec![
+            Element::S(self.prefix.clone()),
+            Element::S(subject_id.to_str()),
+        ];
         let key = get_key(key_elements)?;
         let witness_signatures = self.collection.get(&key)?;
         Ok(bincode::deserialize::<(u64, HashSet<Signature>)>(&witness_signatures).unwrap())
@@ -667,8 +699,10 @@
         sn: u64,
         signatures: HashSet<Signature>,
     ) -> Result<(), Error> {
-        let key_elements: Vec<Element> =
-            vec![Element::S(self.prefix.clone()), Element::S(subject_id.to_str())];
+        let key_elements: Vec<Element> = vec![
+            Element::S(self.prefix.clone()),
+            Element::S(subject_id.to_str()),
+        ];
         let key = get_key(key_elements)?;
         let total_signatures = match self.collection.get(&key) {
             Ok(other) => {
@@ -687,8 +721,10 @@
     }
 
     pub fn del_witness_signatures(&self, subject_id: &DigestIdentifier) -> Result<(), Error> {
-        let key_elements: Vec<Element> =
-            vec![Element::S(self.prefix.clone()), Element::S(subject_id.to_str())];
+        let key_elements: Vec<Element> = vec![
+            Element::S(self.prefix.clone()),
+            Element::S(subject_id.to_str()),
+        ];
         let key = get_key(key_elements)?;
         self.collection.del(&key)
     }
@@ -763,52 +799,7 @@
         subject_id: &DigestIdentifier,
         subject: Subject,
     ) -> Result<(), Error> {
-<<<<<<< HEAD
         self.subject_db.set_subject(subject_id, subject)
-=======
-        let id = subject_id.to_str();
-        self.subject_db.put(&id, subject)
-    }
-
-    pub fn del_subject(&self, subject_id: &DigestIdentifier) -> Result<(), Error> {
-        let id = subject_id.to_str();
-        self.subject_db.del(&id)
-    }
-
-    // pub fn apply_event_sourcing(&self, event_content: &EventContent) -> Result<(), Error> {
-    //     // TODO: Consultar sobre si este método debería existir
-    //     let subject_id = &event_content.subject_id;
-    //     let mut subject = self.get_subject(&subject_id)?;
-    //     subject
-    //         .apply(event_content)
-    //         .map_err(|_| Error::SubjectApplyFailed)?;
-    //     // Persist the change
-    //     self.set_subject(subject_id, subject)?;
-    //     let id = subject_id.to_str();
-    //     let signatures_by_subject = self.signature_db.partition(&id);
-    //     match signatures_by_subject.del(&(event_content.sn - 1).to_string()) {
-    //         Ok(_) | Err(Error::EntryNotFound) => Ok(()),
-    //         Err(error) => Err(error),
-    //     }
-    // }
-
-    // pub fn get_all_heads(&self) -> Result<HashMap<DigestIdentifier, LedgerState>, Error> {
-    //     let mut result = HashMap::new();
-    //     for (key, subject) in self.subject_db.iter() {
-    //         let subject_id =
-    //             DigestIdentifier::from_str(&key).map_err(|_| Error::NoDigestIdentifier)?;
-    //         result.insert(subject_id, subject.ledger_state);
-    //     }
-    //     Ok(result)
-    // }
-
-    pub fn get_all_subjects(&self) -> Vec<Subject> {
-        let mut result = Vec::new();
-        for (a, subject) in self.subject_db.iter() {
-            result.push(subject);
-        }
-        result
->>>>>>> 8e14ba2c
     }
 
     pub fn get_subjects(
@@ -817,6 +808,10 @@
         quantity: isize,
     ) -> Result<Vec<Subject>, Error> {
         self.subject_db.get_subjects(from, quantity)
+    }
+
+    pub fn del_subject(&self, subject_id: &DigestIdentifier) -> Result<(), Error> {
+        self.subject_db.del_subject(subject_id)
     }
 
     pub fn get_governances(
