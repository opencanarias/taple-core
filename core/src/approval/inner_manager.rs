use std::{collections::HashMap, marker::PhantomData};

use crate::{
    commons::{
        config::VotationType,
        models::{
            approval::{Approval, ApprovalContent},
            event_proposal::EventProposal,
            state::Subject,
            Acceptance,
        },
        self_signature_manager::{SelfSignatureInterface, SelfSignatureManager},
    },
    database::DB,
    event_content::Metadata,
    event_request::{EventRequest, EventRequestType},
    governance::{error::RequestError, GovernanceInterface},
    identifier::{Derivable, DigestIdentifier, KeyIdentifier},
    DatabaseManager, Notification, DatabaseCollection
};

use super::{
    error::{ApprovalErrorResponse, ApprovalManagerError},
    ApprovalPetitionData,
};
use crate::database::Error as DbError;
use crate::governance::stage::ValidationStage;

pub trait NotifierInterface {
    fn request_reached(&self, id: &str, subject_id: &str);
    fn request_deleted(&self, id: &str, subject_id: &str);
}

pub struct RequestNotifier {
    sender: tokio::sync::broadcast::Sender<Notification>,
}

impl RequestNotifier {
    pub fn new(sender: tokio::sync::broadcast::Sender<Notification>) -> Self {
        Self { sender }
    }
}

impl NotifierInterface for RequestNotifier {
    fn request_reached(&self, id: &str, subject_id: &str) {
        let _ = self.sender.send(Notification::RequestReached {
            request_id: id.clone().to_owned(),
            subject_id: subject_id.clone().to_owned(),
            default_message: format!(
                "Se ha recibido la petición {} del sujeto {}",
                id, subject_id
            ),
        });
    }

    fn request_deleted(&self, id: &str, subject_id: &str) {
        let _ = self.sender.send(Notification::RequestDeleted {
            request_id: id.clone().to_owned(),
            subject_id: subject_id.clone().to_owned(),
            default_message: format!(
                "Se ha borrado la petición {} del sujeto {} debido a un cambio en la gobernanza",
                id, subject_id
            ),
        });
    }
}

pub struct InnerApprovalManager<G: GovernanceInterface, N: NotifierInterface, C: DatabaseCollection> {
    governance: G,
    database: DB<C>,
    notifier: N,
    signature_manager: SelfSignatureManager,
    // Cola de 1 elemento por sujeto
    subject_been_approved: HashMap<DigestIdentifier, DigestIdentifier>, // SubjectID -> ReqId
    request_table: HashMap<DigestIdentifier, ApprovalPetitionData>, // RequestID -> (SubjectID, SN, GovID, GovVersion)
    pass_votation: VotationType,
}

impl<G: GovernanceInterface, N: NotifierInterface, C: DatabaseCollection>
    InnerApprovalManager<G, N, C>
{
    pub fn new(
        governance: G,
        database: DB<C>,
        notifier: N,
        signature_manager: SelfSignatureManager,
        pass_votation: VotationType,
    ) -> Self {
        Self {
            governance,
            database,
            notifier,
            signature_manager,
            subject_been_approved: HashMap::new(),
            request_table: HashMap::new(),
            pass_votation,
        }
    }

    pub fn get_single_request(
        &self,
        request_id: &DigestIdentifier,
    ) -> Result<ApprovalPetitionData, ApprovalErrorResponse> {
        let Some(request) = self.request_table.get(request_id) else {
            return Err(ApprovalErrorResponse::ApprovalRequestNotFound);
        };
        Ok(request.clone())
    }

    pub fn get_all_request(&self) -> Vec<ApprovalPetitionData> {
        self.request_table.values().cloned().collect()
    }

    pub fn change_pass_votation(&mut self, pass_votation: VotationType) {
        self.pass_votation = pass_votation;
    }

    pub async fn get_governance_version(
        &self,
        governance_id: &DigestIdentifier,
    ) -> Result<Result<u64, ApprovalErrorResponse>, ApprovalManagerError> {
        match self
            .governance
            .get_governance_version(governance_id.to_owned())
            .await
        {
            Ok(data) => Ok(Ok(data)),
            Err(RequestError::GovernanceNotFound(_str)) => {
                Ok(Err(ApprovalErrorResponse::GovernanceNotFound))
            }
            Err(RequestError::InvalidGovernanceID) => {
                Ok(Err(ApprovalErrorResponse::InvalidGovernanceID))
            }
            Err(RequestError::ChannelClosed) => Err(ApprovalManagerError::GovernanceChannelFailed),
            Err(_error) => Err(ApprovalManagerError::UnexpectedError),
        }
    }

    pub fn new_governance_version(
        &mut self,
        governance_id: &DigestIdentifier,
        governance_version: u64,
    ) {
        // Comprobamos todas las peticiones guardadas y borramos las afectadas
        for (req_id, data) in self.request_table.iter() {
            if &data.governance_id == governance_id {
                if governance_version > data.governance_version {
                    // Afectado por el cambio de governance
                    self.subject_been_approved.remove(&data.subject_id);
                    self.subject_been_approved.remove(&req_id);
                    // Notificar por el canal
                    self.notifier
                        .request_deleted(&req_id.to_str(), &data.subject_id.to_str());
                }
            }
        }
    }

    pub async fn process_approval_request(
        &mut self,
        approval_request: EventProposal,
    ) -> Result<
        Result<Option<(Approval, KeyIdentifier)>, ApprovalErrorResponse>,
        ApprovalManagerError,
    > {
        /*
            EL APROBADOR AHORA TAMBIÉN ES TESTIGO
            - Comprobar si se posee el sujeto
            - Comprobar si estamos sincronizados
            Comprobamos la versión de la gobernanza
                - Rechazamos las peticiones que tengan una versión de gobernanza distinta a la nuestra
            Comprobamos la validez criptográfica de la información que nos entrega.
                - Comprobar la firma de invocación.
                - Comprobar validez del invocador.
                - Comprobar las firmas de evaluación.
                - Comprobar la validez de los evaluadores.
            Las peticiones no se van a guardar en la BBDD, pero sí en memoria.
            Solo se guardará una petición por sujeto. Existe la problemática de que un evento haya sido aprobado sin nuestra
            intervención. En ese caso es precisar eliminar la petición y actualizar a la nueva.
            Debemos comprobar siempre si ya tenemos la petición que nos envían.
        */
        let id = &approval_request
            .subject_signature
            .content
            .event_content_hash;

        if let Some(_data) = self.request_table.get(&id) {
            return Ok(Err(ApprovalErrorResponse::RequestAlreadyKnown));
        }

        // Comprobamos si la request es de tipo State
        let EventRequestType::State(state_request) = &approval_request.proposal.event_request.request else {
                return Ok(Err(ApprovalErrorResponse::NoFactEvent));
            };

        // Comprobamos si tenemos el sujeto y si estamos sincronizados
        let subject_data = match self.database.get_subject(&state_request.subject_id) {
            Ok(subject) => subject,
            Err(DbError::EntryNotFound) => return Ok(Err(ApprovalErrorResponse::SubjectNotFound)),
            Err(_error) => return Err(ApprovalManagerError::DatabaseError),
        };

        if approval_request.proposal.sn > subject_data.sn + 1 {
            return Ok(Err(ApprovalErrorResponse::SubjectNotSynchronized));
        }

        // Comprobamos si ya estamos aprobando el sujeto para un evento igual o mayor.
        // En caso de no haber request previa, continuamos.
        if let Some(prev_request_id) = self.subject_been_approved.get(&state_request.subject_id) {
            let data = self.request_table.get(&prev_request_id).unwrap();
            if approval_request.proposal.sn <= data.sn {
                return Ok(Err(ApprovalErrorResponse::PreviousEventDetected));
            }
        }

        // // Comprobamos si el ID de la gobernanza del sujeto que tenemos registrado coincide con el especificado
        // if subject_data.governance_id != approval_request.proposal.governance_id {
        //     return Ok(Err(ApprovalErrorResponse::GovernanceNoCorrelation));
        // }

        // Comprobamos si la versión de la gobernanza es correcta
        let version = match self
            .get_governance_version(&subject_data.governance_id)
            .await?
        {
            Ok(version) => version,
            Err(error) => return Ok(Err(error)),
        };

        let evaluation = approval_request
            .proposal
            .evaluation
            .clone()
            .expect("los genesis no se aprueban");

<<<<<<< HEAD
        if version != evaluation.governance_version {
            return Ok(Err(ApprovalErrorResponse::InvalidGovernanceVersion));
=======
        if version > evaluation.governance_version {
            // Nuestra gov es mayor: mandamos mensaje para que actualice el emisor
            return Ok(Err(ApprovalErrorResponse::OurGovIsHigher {
                our_id: self.signature_manager.get_own_identifier(),
                sender: subject_data.owner.clone(),
                gov_id: subject_data.governance_id.clone(),
            }));
        } else if version < evaluation.governance_version {
            // Nuestra gov es menor: no podemos hacer nada. Pedimos LCE al que nos lo envió
            return Ok(Err(ApprovalErrorResponse::OurGovIsLower {
                our_id: self.signature_manager.get_own_identifier(),
                sender: subject_data.owner.clone(),
                gov_id: subject_data.governance_id.clone(),
            }));
>>>>>>> 8e14ba2c
        }

        let metadata = create_metadata(&subject_data, version);

        // Comprobar si somos aprobadores. Esto antes incluso que la firma del sujeto
        let approvers_list = self
            .governance
            .get_signers(metadata.clone(), ValidationStage::Approve)
            .await
            .map_err(|_| ApprovalManagerError::GovernanceChannelFailed)?;
        let current_node = self.signature_manager.get_own_identifier();
        if !approvers_list.contains(&current_node) {
            return Ok(Err(ApprovalErrorResponse::NodeIsNotApprover));
        }

        // Comprobamos validez criptográfica de la firma del sujeto
        // Empezamos comprobando que el firmante sea el sujeto
        if approval_request.subject_signature.content.signer != subject_data.public_key {
            return Ok(Err(ApprovalErrorResponse::SignatureSignerIsNotSubject));
        }

        // Verificamos la firma
        // let hash = event_proposal_hash_gen(&approval_request)?;
        // if let Err(_error) = approval_request.subject_signature.content.signer.verify(
        //     &hash.derivative(),
        //     &approval_request.subject_signature.signature,
        // ) {
        //     return Ok(Err(ApprovalErrorResponse::InvalidSubjectSignature));
        // }

        let Ok(()) = approval_request.check_signatures() else {
            return Ok(Err(ApprovalErrorResponse::InvalidSubjectSignature));
        }
        ;
        // if self
        //     .check_event_request_signatures(&approval_request.proposal.event_request)?
        //     .is_err()
        // {
        //     return Ok(Err(ApprovalErrorResponse::InvalidInvokator));
        // }

        // if !self
        //     .governance
        //     .has_invokator_permission(
        //         &subject_data.governance_id,
        //         &subject_data.schema_id,
        //         &subject_data.namespace,
        //     )
        //     .await
        //     .map_err(|_| ApprovalManagerError::GovernanceChannelFailed)?
        // {
        //     return Ok(Err(ApprovalErrorResponse::InvalidInvokatorPermission));
        // }

        // Verificamos las evaluaciones
        // Se tiene que verificar tanto las firmas como que los firmantes sean evaluadores válidos para la versión de la gobernanza
        let evaluators = self
            .governance
            .get_signers(metadata.clone(), ValidationStage::Evaluate)
            .await
            .map_err(|_| ApprovalManagerError::GovernanceChannelFailed)?;

        let hash = DigestIdentifier::from_serializable_borsh(&evaluation)
            .map_err(|_| ApprovalManagerError::HashGenerationFailed)?;

        for signature in approval_request.proposal.evaluation_signatures.iter() {
            // Comprobación de que el evaluador existe
            if !evaluators.contains(&signature.content.signer) {
                return Ok(Err(ApprovalErrorResponse::InvalidEvaluator));
            }
            // Comprobamos su firma -> Es necesario generar el contenido que ellos firman
            if signature
                .content
                .signer
                .verify(&hash.derivative(), &signature.signature)
                .is_err()
            {
                return Ok(Err(ApprovalErrorResponse::InvalidEvaluatorSignature));
            }
        }

        // Comprobamos Quorum de evaluación
        let evaluator_quorum = self
            .governance
            .get_quorum(metadata, ValidationStage::Evaluate)
            .await
            .map_err(|_| ApprovalManagerError::GovernanceChannelFailed)?;

        match evaluation.acceptance {
            Acceptance::Ok => {
                if !(approval_request.proposal.evaluation_signatures.len() as u32
                    >= evaluator_quorum)
                {
                    return Ok(Err(ApprovalErrorResponse::NoQuorumReached));
                }
            }
            Acceptance::Ko => {
                let negativate_quorum = evaluators.len() as u32 - evaluator_quorum;
                if !(approval_request.proposal.evaluation_signatures.len() as u32
                    > negativate_quorum)
                {
                    return Ok(Err(ApprovalErrorResponse::NoQuorumReached));
                }
            }
            Acceptance::Error => return Ok(Err(ApprovalErrorResponse::InvalidAcceptance)),
        }

        // La EventRequest es correcta. Podemos pasar a guardarla en el sistema si corresponde
        // Esto dependerá del Flag PassVotation
        // - VotationType::Normal => Se guarda en el sistema a espera del usuario
        // - VotarionType::AlwaysAccept => Se emite voto afirmativo
        // - VotarionType::AlwaysReject => Se emite voto negativo

        let approval_petition_data = ApprovalPetitionData {
            subject_id: subject_data.subject_id.clone(),
            sn: approval_request.proposal.sn,
            governance_id: subject_data.governance_id,
            governance_version: version,
            hash_event_proporsal: approval_request
                .subject_signature
                .content
                .event_content_hash
                .clone(),
            sender: subject_data.owner.clone(),
            json_patch: approval_request.proposal.json_patch.clone(),
        };

        self.subject_been_approved
            .insert(subject_data.subject_id.clone(), id.clone());
        self.request_table
            .insert(id.clone(), approval_petition_data);
        self.notifier
            .request_reached(&id.to_str(), &subject_data.subject_id.to_str());

        match self.pass_votation {
            VotationType::Normal => return Ok(Ok(None)),
            VotationType::AlwaysAccept => {
                let (vote, sender) = self
                    .generate_vote(&id, Acceptance::Ok)
                    .await?
                    .expect("Request should be in data structure");
                return Ok(Ok(Some((vote, sender))));
            }
            VotationType::AlwaysReject => {
                let (vote, sender) = self
                    .generate_vote(&id, Acceptance::Ko)
                    .await?
                    .expect("Request should be in data structure");
                return Ok(Ok(Some((vote, sender))));
            }
        }
    }

    fn check_event_request_signatures(
        &self,
        event_request: &EventRequest,
    ) -> Result<Result<(), ApprovalErrorResponse>, ApprovalManagerError> {
        let hash_request = DigestIdentifier::from_serializable_borsh((
            &event_request.request,
            &event_request.timestamp,
        ))
        .map_err(|_| ApprovalManagerError::HashGenerationFailed)?;
        // Check that the hash is the same
        if hash_request != event_request.signature.content.event_content_hash {
            return Ok(Err(ApprovalErrorResponse::NoHashCorrelation));
        }
        // Check that the signature matches the hash
        match event_request.signature.content.signer.verify(
            &hash_request.derivative(),
            &event_request.signature.signature,
        ) {
            Ok(_) => return Ok(Ok(())),
            Err(_) => {
                return Ok(Err(ApprovalErrorResponse::InvalidInvokator));
            }
        };
    }

    pub async fn generate_vote(
        &mut self,
        request_id: &DigestIdentifier,
        acceptance: Acceptance,
    ) -> Result<Result<(Approval, KeyIdentifier), ApprovalErrorResponse>, ApprovalManagerError>
    {
        // Obtenemos la petición
        let Some(data) = self.request_table.get(&request_id).cloned() else {
            return Ok(Err(ApprovalErrorResponse::ApprovalRequestNotFound));
        };

        let signature = self
            .signature_manager
            .sign(&(&data.hash_event_proporsal, &acceptance))
            .map_err(|_| ApprovalManagerError::SignProcessFailed)?;
        // Podría ser necesario un ACK
        self.request_table.remove(request_id);
        self.subject_been_approved.remove(&data.subject_id);
        Ok(Ok((
            Approval {
                content: ApprovalContent {
                    event_proposal_hash: data.hash_event_proporsal,
                    acceptance,
                },
                signature,
            },
            data.sender,
        )))
    }
}

fn event_proposal_hash_gen(
    approval_request: &EventProposal,
) -> Result<DigestIdentifier, ApprovalManagerError> {
    Ok(DigestIdentifier::from_serializable_borsh(approval_request)
        .map_err(|_| ApprovalManagerError::HashGenerationFailed)?)
}

fn create_metadata(subject_data: &Subject, governance_version: u64) -> Metadata {
    Metadata {
        namespace: subject_data.namespace.clone(),
        subject_id: subject_data.subject_id.clone(),
        governance_id: subject_data.governance_id.clone(),
        governance_version,
        schema_id: subject_data.schema_id.clone(),
        owner: subject_data.owner.clone(),
        creator: subject_data.creator.clone(),
    }
}

/*
#[cfg(test)]
mod test {
    use std::{collections::HashSet, str::FromStr, sync::Arc};

    use async_trait::async_trait;
    use serde_json::Value;
    use tokio::{runtime::Runtime, sync::broadcast::Receiver};

    use crate::{
        approval::RequestApproval,
        commons::{
            crypto::{Ed25519KeyPair, KeyGenerator, KeyMaterial, KeyPair, Payload, DSA},
            models::state::Subject,
            schema_handler::gov_models::{Contract, Invoke},
        },
        database::DB,
        event_content::Metadata,
        event_request::{CreateRequest, EventRequest, EventRequestType, StateRequest},
        governance::{error::RequestError, stage::ValidationStage, GovernanceInterface},
        identifier::{Derivable, DigestIdentifier, KeyIdentifier, SignatureIdentifier},
        protocol::{
            command_head_manager::self_signature_manager::{
                SelfSignatureInterface, SelfSignatureManager,
            },
            request_manager::VotationType,
        },
        signature::{Signature, SignatureContent},
        Event, MemoryManager, Notification, TimeStamp,
    };

    use super::{InnerApprovalManager, RequestNotifier};

    struct GovernanceMockup {}

    #[async_trait]
    impl GovernanceInterface for GovernanceMockup {
        async fn get_schema(
            &self,
            governance_id: &DigestIdentifier,
            schema_id: String,
        ) -> Result<serde_json::Value, RequestError> {
            unreachable!()
        }

        async fn get_signers(
            &self,
            metadata: &Metadata,
            stage: ValidationStage,
        ) -> Result<HashSet<KeyIdentifier>, RequestError> {
            match stage {
                ValidationStage::Evaluate => {
                    Ok(HashSet::from_iter(vec![
                        // 63e9cd4c2592a7a0661b5a802c2b61a557c59b66bd5ab93e22cdcb4e0190b5d2
                        KeyIdentifier::from_str("EbJGKLvlNH4fO23sdGWYLipmab0BBOHH0yswlkQXTl08")
                            .unwrap(),
                    ]))
                }
                ValidationStage::Approve => {
                    Ok(HashSet::from_iter(vec![
                        // cd32a887e2e6446f2b91c44c612b9fa5e3a9ad536ed2461a03bfee947809a9d6
                        KeyIdentifier::from_str("Eo4dSHfIc5uB8AMsL0Q4F-kHKCkTXbEp1AzQzZ6rrL4g")
                            .unwrap(),
                    ]))
                }
                _ => unreachable!(),
            }
        }

        async fn get_quorum(
            &self,
            metadata: &Metadata,
            stage: ValidationStage,
        ) -> Result<u32, RequestError> {
            Ok(1)
        }

        async fn get_invoke_info(
            &self,
            metadata: &Metadata,
            fact: String,
        ) -> Result<Option<Invoke>, RequestError> {
            unreachable!()
        }

        async fn get_contracts(
            &self,
            governance_id: &DigestIdentifier,
        ) -> Result<Vec<Contract>, RequestError> {
            unreachable!()
        }

        async fn get_governance_version(
            &self,
            governance_id: &DigestIdentifier,
        ) -> Result<u64, RequestError> {
            Ok(1)
        }

        async fn is_governance(&self, subject_id: &DigestIdentifier) -> Result<bool, RequestError> {
            unreachable!()
        }
    }

    fn create_state_request(
        json: String,
        signature_manager: &SelfSignatureManager,
        subject_id: &DigestIdentifier,
    ) -> EventRequest {
        let request = EventRequestType::State(StateRequest {
            subject_id: subject_id.clone(),
            invokation: json,
        });
        let timestamp = TimeStamp::now();
        let signature = signature_manager.sign(&(&request, &timestamp)).unwrap();
        let event_request = EventRequest {
            request,
            timestamp,
            signature,
        };
        event_request
    }

    fn create_subject(
        request: EventRequest,
        governance_version: u64,
        subject_schema: &Value,
    ) -> (Subject, Event) {
        request
            .create_subject_from_request(governance_version, subject_schema, true)
            .unwrap()
    }

    fn create_genesis_request(
        json: String,
        signature_manager: &SelfSignatureManager,
    ) -> EventRequest {
        let request = EventRequestType::Create(CreateRequest {
            governance_id: DigestIdentifier::from_str(
                "J6axKnS5KQjtMDFgapJq49tdIpqGVpV7SS4kxV1iR10I",
            )
            .unwrap(),
            schema_id: "test".to_owned(),
            namespace: "test".to_owned(),
        });
        let timestamp = TimeStamp::now();
        let signature = signature_manager.sign(&(&request, &timestamp)).unwrap();
        let event_request = EventRequest {
            request,
            timestamp,
            signature,
        };
        event_request
    }

    fn create_json_state() -> String {
        serde_json::to_string(&serde_json::json!({"a": "test"})).unwrap()
    }

    fn create_subject_schema() -> Value {
        serde_json::json!({"a": {"type": "string"}})
    }

    fn create_evaluator_signature_manager() -> SelfSignatureManager {
        // key identifier: EceWPmTsy2oXYsAhnWqTpBKtpobsnWM0QT8sNUTtV_Pw
        let keypair = KeyPair::Ed25519(Ed25519KeyPair::from_seed(
            &hex::decode("1b40feb901fdbc5ded2e4ceb03f64a9365f38f0b2ab8019eb05fd5ebcb9bf0ef")
                .unwrap(),
        ));
        let pk = keypair.public_key_bytes();
        SelfSignatureManager {
            keys: keypair,
            identifier: KeyIdentifier::new(crate::KeyDerivator::Ed25519, &pk),
            digest_derivator: crate::DigestDerivator::Blake3_256,
        }
    }

    fn create_invokator_signature_manager() -> SelfSignatureManager {
        // key identifier: EUMju4Zy0RebWInQmzreZd8hox0z0RjDVWXMAi6oknl4
        let keypair = KeyPair::Ed25519(Ed25519KeyPair::from_seed(
            &hex::decode("613e38b1ea78d3d9e4b5f23910120efa5156cc1d78ade09e8edb21d741f97075")
                .unwrap(),
        ));
        let pk = keypair.public_key_bytes();
        SelfSignatureManager {
            keys: keypair,
            identifier: KeyIdentifier::new(crate::KeyDerivator::Ed25519, &pk),
            digest_derivator: crate::DigestDerivator::Blake3_256,
        }
    }

    fn generate_evaluator_signature(
        signature_manager: &SelfSignatureManager,
        success: bool,
        approval_required: bool,
        governance_version: u64,
    ) -> Signature {
        signature_manager
            .sign(&(
                DigestIdentifier::from_str("").unwrap(),
                DigestIdentifier::from_str("").unwrap(),
                governance_version,
                success,
                approval_required,
            ))
            .unwrap()
    }

    fn generate_request_approve_msg(
        request: EventRequest,
        sn: u64,
        governance_id: &DigestIdentifier,
        governance_version: u64,
        success: bool,
        evaluator_signatures: Vec<Signature>,
        subject: &Subject,
        json_patch: String,
    ) -> RequestApproval {
        let hash: DigestIdentifier = DigestIdentifier::from_serializable_borsh(&(
            &request,
            sn,
            DigestIdentifier::from_str("").unwrap(),
            DigestIdentifier::from_str("").unwrap(),
            &governance_id,
            governance_version,
            success,
            true,
            &evaluator_signatures,
            json_patch,
        ))
        .unwrap();
        let keys = subject.keys.as_ref().unwrap();
        let identifier = KeyIdentifier::new(keys.get_key_derivator(), &keys.public_key_bytes());
        let signature = keys.sign(Payload::Buffer(hash.derivative())).unwrap();
        RequestApproval {
            request,
            sn,
            context_hash: DigestIdentifier::from_str("").unwrap(),
            hash_new_state: DigestIdentifier::from_str("").unwrap(),
            governance_id: governance_id.clone(),
            governance_version,
            success,
            approval_required: true,
            evaluator_signatures,
            json_patch,
            subject_signature: Signature {
                content: SignatureContent {
                    signer: identifier.clone(),
                    event_content_hash: hash,
                    timestamp: TimeStamp::now(),
                },
                signature: SignatureIdentifier::new(
                    identifier.to_signature_derivator(),
                    &signature,
                ),
            },
        }
    }

    fn create_module(
        pass_votation: VotationType,
    ) -> (
        InnerApprovalManager<GovernanceMockup, MemoryManager, RequestNotifier>,
        Receiver<Notification>,
        Arc<MemoryManager>,
        SelfSignatureManager,
    ) {
        let database = Arc::new(MemoryManager::new());
        let keypair = KeyPair::Ed25519(Ed25519KeyPair::from_seed(
            &hex::decode("99beed715bf561185baaa5b3e9df8ecddcfcf7727fbc4f7e922a4cf2f9ea8c4e")
                .unwrap(),
        ));
        let pk = keypair.public_key_bytes();
        let signature_manager = SelfSignatureManager {
            keys: keypair,
            identifier: KeyIdentifier::new(crate::KeyDerivator::Ed25519, &pk),
            digest_derivator: crate::DigestDerivator::Blake3_256,
        };
        let governance = GovernanceMockup {};
        let (notification_sx, notification_rx) = tokio::sync::broadcast::channel(100);
        let notifier = RequestNotifier::new(notification_sx);
        let manager = InnerApprovalManager::new(
            governance,
            DB::new(database.clone()),
            notifier,
            signature_manager.clone(),
            pass_votation,
        );
        (manager, notification_rx, database, signature_manager)
    }

    fn get_governance_id() -> DigestIdentifier {
        DigestIdentifier::from_str("J6axKnS5KQjtMDFgapJq49tdIpqGVpV7SS4kxV1iR10I").unwrap()
    }

    #[test]
    fn subject_not_found_test() {
        let rt = Runtime::new().unwrap();
        rt.block_on(async {
            let (manager, not_rx, database, signature_manager) =
                create_module(VotationType::AlwaysAccept);
            // Creamos los datos
            let invokator = create_invokator_signature_manager();
            let (subject, _) = create_subject(
                create_genesis_request(create_json_state(), &invokator),
                0,
                &create_subject_schema(),
            );
            let subject_data = subject.subject_data.as_ref().unwrap();
            let msg = generate_request_approve_msg(
                create_state_request(create_json_state(), &invokator, &subject_data.subject_id),
                1,
                &get_governance_id(),
                0,
                true,
                vec![generate_evaluator_signature(
                    &create_evaluator_signature_manager(),
                    true,
                    true,
                    0,
                )],
                &subject,
                "".into(),
            );

            // let result = manager.
        });
    }
}
 */<|MERGE_RESOLUTION|>--- conflicted
+++ resolved
@@ -233,10 +233,6 @@
             .clone()
             .expect("los genesis no se aprueban");
 
-<<<<<<< HEAD
-        if version != evaluation.governance_version {
-            return Ok(Err(ApprovalErrorResponse::InvalidGovernanceVersion));
-=======
         if version > evaluation.governance_version {
             // Nuestra gov es mayor: mandamos mensaje para que actualice el emisor
             return Ok(Err(ApprovalErrorResponse::OurGovIsHigher {
@@ -251,7 +247,6 @@
                 sender: subject_data.owner.clone(),
                 gov_id: subject_data.governance_id.clone(),
             }));
->>>>>>> 8e14ba2c
         }
 
         let metadata = create_metadata(&subject_data, version);
