use std::collections::HashMap;

use crate::{
    commons::{
        config::VotationType,
        models::{
            approval::{Approval, ApprovalContent, ApprovalStatus},
            event_proposal::EventProposal,
            state::Subject,
            Acceptance,
        },
        self_signature_manager::{SelfSignatureInterface, SelfSignatureManager},
    },
    database::DB,
    event_content::Metadata,
    event_request::{EventRequest, EventRequestType},
    governance::{error::RequestError, GovernanceInterface},
    identifier::{Derivable, DigestIdentifier, KeyIdentifier},
    DatabaseCollection, Notification,
};

use super::{
    error::{ApprovalErrorResponse, ApprovalManagerError},
    ApprovalPetitionData,
};
use crate::database::Error as DbError;
use crate::governance::stage::ValidationStage;

pub trait NotifierInterface {
    fn request_reached(&self, id: &str, subject_id: &str);
    fn request_deleted(&self, id: &str, subject_id: &str);
}

pub struct RequestNotifier {
    sender: tokio::sync::broadcast::Sender<Notification>,
}

impl RequestNotifier {
    pub fn new(sender: tokio::sync::broadcast::Sender<Notification>) -> Self {
        Self { sender }
    }
}

impl NotifierInterface for RequestNotifier {
    fn request_reached(&self, id: &str, subject_id: &str) {
        let _ = self.sender.send(Notification::RequestReached {
            request_id: id.clone().to_owned(),
            subject_id: subject_id.clone().to_owned(),
            default_message: format!(
                "Se ha recibido la petición {} del sujeto {}",
                id, subject_id
            ),
        });
    }

    fn request_deleted(&self, id: &str, subject_id: &str) {
        let _ = self.sender.send(Notification::RequestDeleted {
            request_id: id.clone().to_owned(),
            subject_id: subject_id.clone().to_owned(),
            default_message: format!(
                "Se ha borrado la petición {} del sujeto {} debido a un cambio en la gobernanza",
                id, subject_id
            ),
        });
    }
}

pub struct InnerApprovalManager<G: GovernanceInterface, N: NotifierInterface, C: DatabaseCollection>
{
    governance: G,
    database: DB<C>,
    notifier: N,
    signature_manager: SelfSignatureManager,
    // Cola de 1 elemento por sujeto
    subject_been_approved: HashMap<DigestIdentifier, DigestIdentifier>, // SubjectID -> ReqId
    pass_votation: VotationType,
}

impl<G: GovernanceInterface, N: NotifierInterface, C: DatabaseCollection>
    InnerApprovalManager<G, N, C>
{
    pub fn new(
        governance: G,
        database: DB<C>,
        notifier: N,
        signature_manager: SelfSignatureManager,
        pass_votation: VotationType,
    ) -> Self {
        Self {
            governance,
            database,
            notifier,
            signature_manager,
            subject_been_approved: HashMap::new(),
            pass_votation,
        }
    }

    pub async fn init(&mut self) -> Result<(), ApprovalManagerError> {
        for approval in self.get_all_request() {
            self.subject_been_approved.insert(
                approval.subject_id.clone(),
                approval.hash_event_proporsal.clone(),
            );
        }
        Ok(())
    }

    pub fn get_single_request(
        &self,
        request_id: &DigestIdentifier,
    ) -> Result<ApprovalPetitionData, ApprovalErrorResponse> {
        let request = self
            .database
            .get_approval(request_id)
            .map_err(|_| ApprovalErrorResponse::ApprovalRequestNotFound)?;
        Ok(request.0)
    }

    pub fn get_all_request(&self) -> Vec<ApprovalPetitionData> {
        self.database
            .get_approvals(Some("Pending".to_string()))
            .unwrap()
    }

    pub fn change_pass_votation(&mut self, pass_votation: VotationType) {
        self.pass_votation = pass_votation;
    }

    pub async fn get_governance_version(
        &self,
        governance_id: &DigestIdentifier,
        subject_id: &DigestIdentifier,
    ) -> Result<Result<u64, ApprovalErrorResponse>, ApprovalManagerError> {
        match self
            .governance
            .get_governance_version(governance_id.to_owned(), subject_id.clone())
            .await
        {
            Ok(data) => Ok(Ok(data)),
            Err(RequestError::GovernanceNotFound(_str)) => {
                Ok(Err(ApprovalErrorResponse::GovernanceNotFound))
            }
            Err(RequestError::InvalidGovernanceID) => {
                Ok(Err(ApprovalErrorResponse::InvalidGovernanceID))
            }
            Err(RequestError::ChannelClosed) => Err(ApprovalManagerError::GovernanceChannelFailed),
            Err(_error) => Err(ApprovalManagerError::UnexpectedError),
        }
    }

    pub fn new_governance_version(
        &mut self,
        governance_id: &DigestIdentifier,
        governance_version: u64,
    ) {
        // Comprobamos todas las peticiones guardadas y borramos las afectadas
        for value in self.get_all_request().iter() {
            if &value.governance_id == governance_id {
                if governance_version > value.governance_version {
                    // Afectado por el cambio de governance
                    self.subject_been_approved.remove(&value.subject_id);
                    self.subject_been_approved
                        .remove(&value.hash_event_proporsal);
                    // Notificar por el canal
                    self.notifier.request_deleted(
                        &value.hash_event_proporsal.to_str(),
                        &value.subject_id.to_str(),
                    );
                }
            }
        }
    }

    pub async fn process_approval_request(
        &mut self,
        approval_request: EventProposal,
    ) -> Result<
        Result<Option<(Approval, KeyIdentifier)>, ApprovalErrorResponse>,
        ApprovalManagerError,
    > {
        /*
            EL APROBADOR AHORA TAMBIÉN ES TESTIGO
            - Comprobar si se posee el sujeto
            - Comprobar si estamos sincronizados
            Comprobamos la versión de la gobernanza
                - Rechazamos las peticiones que tengan una versión de gobernanza distinta a la nuestra
            Comprobamos la validez criptográfica de la información que nos entrega.
                - Comprobar la firma de invocación.
                - Comprobar validez del invocador.
                - Comprobar las firmas de evaluación.
                - Comprobar la validez de los evaluadores.
            Las peticiones no se van a guardar en la BBDD, pero sí en memoria.
            Solo se guardará una petición por sujeto. Existe la problemática de que un evento haya sido aprobado sin nuestra
            intervención. En ese caso es precisar eliminar la petición y actualizar a la nueva.
            Debemos comprobar siempre si ya tenemos la petición que nos envían.
        */
        let id = &approval_request
            .subject_signature
            .content
            .event_content_hash;

        if let Ok(_data) = self.get_single_request(&id) {
            return Ok(Err(ApprovalErrorResponse::RequestAlreadyKnown));
        };

        // Comprobamos si la request es de tipo State
        let EventRequestType::Fact(state_request) = &approval_request.proposal.event_request.request else {
                return Ok(Err(ApprovalErrorResponse::NoFactEvent));
            };

        // Comprobamos si tenemos el sujeto y si estamos sincronizados
        let subject_data = match self.database.get_subject(&state_request.subject_id) {
            Ok(subject) => subject,
            Err(DbError::EntryNotFound) => return Ok(Err(ApprovalErrorResponse::SubjectNotFound)),
            Err(_error) => return Err(ApprovalManagerError::DatabaseError),
        };

        if approval_request.proposal.sn > subject_data.sn + 1 {
            return Ok(Err(ApprovalErrorResponse::SubjectNotSynchronized));
        }

        // Comprobamos si ya estamos aprobando el sujeto para un evento igual o mayor.
        // En caso de no haber request previa, continuamos.
        if let Some(prev_request_id) = self.subject_been_approved.get(&state_request.subject_id) {
            let data = self.get_single_request(&prev_request_id).unwrap();
            if approval_request.proposal.sn <= data.sn {
                return Ok(Err(ApprovalErrorResponse::PreviousEventDetected));
            }
        }

        // Comprobamos si el ID de la gobernanza del sujeto que tenemos registrado coincide con el especificado
        // if subject_data.governance_id != approval_request.proposal.governance_id {
        //     return Ok(Err(ApprovalErrorResponse::GovernanceNoCorrelation));
        // }

        // Comprobamos si la versión de la gobernanza es correcta
        let version = match self
            .get_governance_version(&subject_data.governance_id, &subject_data.subject_id)
            .await?
        {
            Ok(version) => version,
            Err(error) => return Ok(Err(error)),
        };

        let Some(evaluation) = &approval_request.proposal.evaluation else {
            return Ok(Err(ApprovalErrorResponse::NotEvaluationInRequest));
        };

        if version > evaluation.governance_version {
            // Nuestra gov es mayor: mandamos mensaje para que actualice el emisor
            return Ok(Err(ApprovalErrorResponse::OurGovIsHigher {
                our_id: self.signature_manager.get_own_identifier(),
                sender: subject_data.owner.clone(),
                gov_id: subject_data.governance_id.clone(),
            }));
        } else if version < evaluation.governance_version {
            // Nuestra gov es menor: no podemos hacer nada. Pedimos LCE al que nos lo envió
            return Ok(Err(ApprovalErrorResponse::OurGovIsLower {
                our_id: self.signature_manager.get_own_identifier(),
                sender: subject_data.owner.clone(),
                gov_id: subject_data.governance_id.clone(),
            }));
        }

        let metadata = create_metadata(&subject_data, version);

        // Comprobar si somos aprobadores. Esto antes incluso que la firma del sujeto
        let approvers_list = self
            .governance
            .get_signers(metadata.clone(), ValidationStage::Approve)
            .await
            .map_err(|_| ApprovalManagerError::GovernanceChannelFailed)?;
        let current_node = self.signature_manager.get_own_identifier();
        if !approvers_list.contains(&current_node) {
            return Ok(Err(ApprovalErrorResponse::NodeIsNotApprover));
        }

        // Comprobamos validez criptográfica de la firma del sujeto
        // Empezamos comprobando que el firmante sea el sujeto
        if approval_request.subject_signature.content.signer != subject_data.public_key {
            return Ok(Err(ApprovalErrorResponse::SignatureSignerIsNotSubject));
        }

        // Verificamos la firma
        // let hash = event_proposal_hash_gen(&approval_request)?;
        // if let Err(_error) = approval_request.subject_signature.content.signer.verify(
        //     &hash.derivative(),
        //     &approval_request.subject_signature.signature,
        // ) {
        //     return Ok(Err(ApprovalErrorResponse::InvalidSubjectSignature));
        // }

        let Ok(()) = approval_request.check_signatures() else {
            return Ok(Err(ApprovalErrorResponse::InvalidSubjectSignature));
        }
        ;
        // if self
        //     .check_event_request_signatures(&approval_request.proposal.event_request)?
        //     .is_err()
        // {
        //     return Ok(Err(ApprovalErrorResponse::InvalidInvokator));
        // }

        // if !self
        //     .governance
        //     .has_invokator_permission(
        //         &subject_data.governance_id,
        //         &subject_data.schema_id,
        //         &subject_data.namespace,
        //     )
        //     .await
        //     .map_err(|_| ApprovalManagerError::GovernanceChannelFailed)?
        // {
        //     return Ok(Err(ApprovalErrorResponse::InvalidInvokatorPermission));
        // }

        // Verificamos las evaluaciones
        // Se tiene que verificar tanto las firmas como que los firmantes sean evaluadores válidos para la versión de la gobernanza
        let evaluators = self
            .governance
            .get_signers(metadata.clone(), ValidationStage::Evaluate)
            .await
            .map_err(|_| ApprovalManagerError::GovernanceChannelFailed)?;

        let hash = DigestIdentifier::from_serializable_borsh(&evaluation)
            .map_err(|_| ApprovalManagerError::HashGenerationFailed)?;

        for signature in approval_request.proposal.evaluation_signatures.iter() {
            // Comprobación de que el evaluador existe
            if !evaluators.contains(&signature.content.signer) {
                return Ok(Err(ApprovalErrorResponse::InvalidEvaluator));
            }
            // Comprobamos su firma -> Es necesario generar el contenido que ellos firman
            if signature
                .content
                .signer
                .verify(&hash.derivative(), &signature.signature)
                .is_err()
            {
                return Ok(Err(ApprovalErrorResponse::InvalidEvaluatorSignature));
            }
        }

        // Comprobamos Quorum de evaluación
        let evaluator_quorum = self
            .governance
            .get_quorum(metadata, ValidationStage::Evaluate)
            .await
            .map_err(|_| ApprovalManagerError::GovernanceChannelFailed)?;

        match evaluation.acceptance {
            Acceptance::Ok => {
                if !(approval_request.proposal.evaluation_signatures.len() as u32
                    >= evaluator_quorum)
                {
                    return Ok(Err(ApprovalErrorResponse::NoQuorumReached));
                }
            }
            Acceptance::Ko => {
                let negativate_quorum = evaluators.len() as u32 - evaluator_quorum;
                if !(approval_request.proposal.evaluation_signatures.len() as u32
                    > negativate_quorum)
                {
                    return Ok(Err(ApprovalErrorResponse::NoQuorumReached));
                }
            }
        }

        // La EventRequest es correcta. Podemos pasar a guardarla en el sistema si corresponde
        // Esto dependerá del Flag PassVotation
        // - VotationType::Normal => Se guarda en el sistema a espera del usuario
        // - VotarionType::AlwaysAccept => Se emite voto afirmativo
        // - VotarionType::AlwaysReject => Se emite voto negativo

        let approval_petition_data = ApprovalPetitionData {
            subject_id: subject_data.subject_id.clone(),
            sn: approval_request.proposal.sn,
            governance_id: subject_data.governance_id,
            governance_version: version,
            hash_event_proporsal: approval_request
                .subject_signature
                .content
                .event_content_hash
                .clone(),
            sender: subject_data.owner.clone(),
            json_patch: approval_request.proposal.json_patch.clone(),
        };
        self.subject_been_approved
            .insert(subject_data.subject_id.clone(), id.clone());
        let Ok(_result) = self.database.set_approval(&approval_petition_data.hash_event_proporsal.clone(), (approval_petition_data, ApprovalStatus::Pending)) else { 
            return Err(ApprovalManagerError::DatabaseError)
        };
        self.notifier
            .request_reached(&id.to_str(), &subject_data.subject_id.to_str());

        match self.pass_votation {
            VotationType::Normal => return Ok(Ok(None)),
            VotationType::AlwaysAccept => {
                let (vote, sender) = self
                    .generate_vote(&id, Acceptance::Ok)
                    .await?
                    .expect("Request should be in data structure");
                return Ok(Ok(Some((vote, sender))));
            }
            VotationType::AlwaysReject => {
                let (vote, sender) = self
                    .generate_vote(&id, Acceptance::Ko)
                    .await?
                    .expect("Request should be in data structure");
                return Ok(Ok(Some((vote, sender))));
            }
        }
    }

    fn check_event_request_signatures(
        &self,
        event_request: &EventRequest,
    ) -> Result<Result<(), ApprovalErrorResponse>, ApprovalManagerError> {
        let hash_request = DigestIdentifier::from_serializable_borsh(&event_request.request)
            .map_err(|_| ApprovalManagerError::HashGenerationFailed)?;
        // Check that the hash is the same
        if hash_request != event_request.signature.content.event_content_hash {
            return Ok(Err(ApprovalErrorResponse::NoHashCorrelation));
        }
        // Check that the signature matches the hash
        match event_request.signature.content.signer.verify(
            &hash_request.derivative(),
            &event_request.signature.signature,
        ) {
            Ok(_) => return Ok(Ok(())),
            Err(_) => {
                return Ok(Err(ApprovalErrorResponse::InvalidInvokator));
            }
        };
    }

    pub async fn generate_vote(
        &mut self,
        request_id: &DigestIdentifier,
        acceptance: Acceptance,
    ) -> Result<Result<(Approval, KeyIdentifier), ApprovalErrorResponse>, ApprovalManagerError>
    {
        // Obtenemos la petición
        let Ok(data) = self.get_single_request(&request_id) else {
            return Ok(Err(ApprovalErrorResponse::RequestAlreadyKnown));
        };
        let signature = self
            .signature_manager
            .sign(&(&data.hash_event_proporsal, &acceptance))
            .map_err(|_| ApprovalManagerError::SignProcessFailed)?;
        // Podría ser necesario un ACK
        self.subject_been_approved.remove(&data.subject_id);
        let Ok(_result) = self.database.set_approval(&request_id, (data.clone(), ApprovalStatus::Voted)) else {
            return Err(ApprovalManagerError::DatabaseError)
        };
        Ok(Ok((
            Approval {
                content: ApprovalContent {
                    event_proposal_hash: data.hash_event_proporsal,
                    acceptance,
                },
                signature,
            },
            data.sender,
        )))
    }
}

fn event_proposal_hash_gen(
    approval_request: &EventProposal,
) -> Result<DigestIdentifier, ApprovalManagerError> {
    Ok(DigestIdentifier::from_serializable_borsh(approval_request)
        .map_err(|_| ApprovalManagerError::HashGenerationFailed)?)
}

fn create_metadata(subject_data: &Subject, governance_version: u64) -> Metadata {
    Metadata {
        namespace: subject_data.namespace.clone(),
        subject_id: subject_data.subject_id.clone(),
        governance_id: subject_data.governance_id.clone(),
        governance_version,
        schema_id: subject_data.schema_id.clone(),
    }
}

#[cfg(test)]
mod test {
    use std::{collections::HashSet, str::FromStr, sync::Arc};

    use async_trait::async_trait;
    use serde_json::Value;
    use tokio::{runtime::Runtime, sync::broadcast::Receiver};

    use crate::{
        approval::RequestApproval,
        commons::{
            config::VotationType,
            crypto::{Ed25519KeyPair, KeyGenerator, KeyMaterial, KeyPair, Payload, DSA},
            models::{state::Subject, timestamp},
            schema_handler::gov_models::Contract,
            self_signature_manager::{SelfSignatureInterface, SelfSignatureManager},
        },
        database::{MemoryCollection, DB},
        event_content::Metadata,
        event_request::{CreateRequest, EventRequest, EventRequestType, FactRequest},
        governance::{error::RequestError, stage::ValidationStage, GovernanceInterface},
        identifier::{Derivable, DigestIdentifier, KeyIdentifier, SignatureIdentifier},
        signature::{Signature, SignatureContent},
<<<<<<< HEAD
        DatabaseManager, Event, MemoryManager, Notification, TimeStamp,
=======
        MemoryManager, Notification, TimeStamp,
>>>>>>> dbb462d0
    };

    use super::{InnerApprovalManager, RequestNotifier};

    struct GovernanceMockup {}

    #[async_trait]
    impl GovernanceInterface for GovernanceMockup {
        async fn get_schema(
            &self,
            governance_id: DigestIdentifier,
            schema_id: String,
            governance_version: u64,
        ) -> Result<serde_json::Value, RequestError> {
            unreachable!()
        }

        async fn get_signers(
            &self,
            metadata: Metadata,
            stage: ValidationStage,
        ) -> Result<HashSet<KeyIdentifier>, RequestError> {
            match stage {
                ValidationStage::Evaluate => {
                    Ok(HashSet::from_iter(vec![
                        // 63e9cd4c2592a7a0661b5a802c2b61a557c59b66bd5ab93e22cdcb4e0190b5d2
                        KeyIdentifier::from_str("EbJGKLvlNH4fO23sdGWYLipmab0BBOHH0yswlkQXTl08")
                            .unwrap(),
                    ]))
                }
                ValidationStage::Approve => {
                    Ok(HashSet::from_iter(vec![
                        // cd32a887e2e6446f2b91c44c612b9fa5e3a9ad536ed2461a03bfee947809a9d6
                        KeyIdentifier::from_str("Eo4dSHfIc5uB8AMsL0Q4F-kHKCkTXbEp1AzQzZ6rrL4g")
                            .unwrap(),
                    ]))
                }
                _ => unreachable!(),
            }
        }

        async fn get_quorum(
            &self,
            metadata: Metadata,
            stage: ValidationStage,
        ) -> Result<u32, RequestError> {
            Ok(1)
        }

        async fn get_invoke_info(
            &self,
            metadata: Metadata,
            stage: ValidationStage,
            invoker: KeyIdentifier,
        ) -> Result<bool, RequestError> {
            unreachable!()
        }

        async fn get_contracts(
            &self,
            governance_id: DigestIdentifier,
            governance_version: u64,
        ) -> Result<Vec<Contract>, RequestError> {
            unreachable!()
        }

        async fn get_governance_version(
            &self,
            governance_id: DigestIdentifier,
            subject_id: DigestIdentifier,
        ) -> Result<u64, RequestError> {
            Ok(1)
        }

        async fn is_governance(&self, subject_id: DigestIdentifier) -> Result<bool, RequestError> {
            unreachable!()
        }

        async fn get_init_state(
            &self,
            governance_id: DigestIdentifier,
            schema_id: String,
            governance_version: u64,
        ) -> Result<Value, RequestError> {
            unreachable!()
        }

        async fn governance_updated(
            &self,
            governance_id: DigestIdentifier,
            governance_version: u64,
        ) -> Result<(), RequestError> {
            unreachable!()
        }
    }

    fn create_state_request(
        json: String,
        signature_manager: &SelfSignatureManager,
        subject_id: &DigestIdentifier,
    ) -> EventRequest {
        let request = EventRequestType::Fact(FactRequest {
            subject_id: subject_id.clone(),
            payload: json,
        });
        let signature = signature_manager.sign(&request).unwrap();
        let event_request = EventRequest { request, signature };
        event_request
    }

    fn create_genesis_request(
        json: String,
        signature_manager: &SelfSignatureManager,
    ) -> EventRequest {
        let request = EventRequestType::Create(CreateRequest {
            governance_id: DigestIdentifier::from_str(
                "J6axKnS5KQjtMDFgapJq49tdIpqGVpV7SS4kxV1iR10I",
            )
            .unwrap(),
            schema_id: "test".to_owned(),
            namespace: "test".to_owned(),
            name: "test".to_owned(),
            public_key: KeyIdentifier::from_str("EceWPmTsy2oXYsAhnWqTpBKtpobsnWM0QT8sNUTtV_Pw")
                .unwrap(), // TODO: Revisar, lo puse a voleo
        });
        let signature = signature_manager.sign(&request).unwrap();
        let event_request = EventRequest { request, signature };
        event_request
    }

    fn create_json_state() -> String {
        serde_json::to_string(&serde_json::json!({"a": "test"})).unwrap()
    }

    fn create_subject_schema() -> Value {
        serde_json::json!({"a": {"type": "string"}})
    }

    fn create_evaluator_signature_manager() -> SelfSignatureManager {
        // key identifier: EceWPmTsy2oXYsAhnWqTpBKtpobsnWM0QT8sNUTtV_Pw
        let keypair = KeyPair::Ed25519(Ed25519KeyPair::from_seed(
            &hex::decode("1b40feb901fdbc5ded2e4ceb03f64a9365f38f0b2ab8019eb05fd5ebcb9bf0ef")
                .unwrap(),
        ));
        let pk = keypair.public_key_bytes();
        SelfSignatureManager {
            keys: keypair,
            identifier: KeyIdentifier::new(crate::KeyDerivator::Ed25519, &pk),
            digest_derivator: crate::DigestDerivator::Blake3_256,
        }
    }

    fn create_invokator_signature_manager() -> SelfSignatureManager {
        // key identifier: EUMju4Zy0RebWInQmzreZd8hox0z0RjDVWXMAi6oknl4
        let keypair = KeyPair::Ed25519(Ed25519KeyPair::from_seed(
            &hex::decode("613e38b1ea78d3d9e4b5f23910120efa5156cc1d78ade09e8edb21d741f97075")
                .unwrap(),
        ));
        let pk = keypair.public_key_bytes();
        SelfSignatureManager {
            keys: keypair,
            identifier: KeyIdentifier::new(crate::KeyDerivator::Ed25519, &pk),
            digest_derivator: crate::DigestDerivator::Blake3_256,
        }
    }

    fn generate_evaluator_signature(
        signature_manager: &SelfSignatureManager,
        success: bool,
        approval_required: bool,
        governance_version: u64,
    ) -> Signature {
        signature_manager
            .sign(&(
                DigestIdentifier::from_str("").unwrap(),
                DigestIdentifier::from_str("").unwrap(),
                governance_version,
                success,
                approval_required,
            ))
            .unwrap()
    }

    fn generate_request_approve_msg(
        request: EventRequest,
        sn: u64,
        governance_id: &DigestIdentifier,
        governance_version: u64,
        success: bool,
        evaluator_signatures: Vec<Signature>,
        subject: &Subject,
        json_patch: String,
    ) -> RequestApproval {
        let content_hash: DigestIdentifier = DigestIdentifier::from_serializable_borsh(&(
            &request,
            sn,
            DigestIdentifier::from_str("").unwrap(),
            DigestIdentifier::from_str("").unwrap(),
            &governance_id,
            governance_version,
            success,
            true,
            &evaluator_signatures,
            json_patch.clone(),
        ))
        .unwrap();
        let keys = subject.keys.as_ref().unwrap();
        let identifier = KeyIdentifier::new(keys.get_key_derivator(), &keys.public_key_bytes());
        let subject_signature = Signature::new(
            &(
                &request,
                sn,
                DigestIdentifier::from_str("").unwrap(),
                DigestIdentifier::from_str("").unwrap(),
                &governance_id,
                governance_version,
                success,
                true,
                &evaluator_signatures,
                json_patch.clone(),
            ),
            identifier.clone(),
            &keys,
        )
        .unwrap();
        RequestApproval {
            request,
            sn,
            context_hash: DigestIdentifier::from_str("").unwrap(),
            hash_new_state: DigestIdentifier::from_str("").unwrap(),
            governance_id: governance_id.clone(),
            governance_version,
            success,
            approval_required: true,
            evaluator_signatures,
            json_patch,
            subject_signature,
        }
    }

    fn create_module(
        pass_votation: VotationType,
    ) -> (
        InnerApprovalManager<GovernanceMockup, RequestNotifier, MemoryCollection>,
        Receiver<Notification>,
        Arc<MemoryManager>,
        SelfSignatureManager,
    ) {
        let collection = Arc::new(MemoryManager::new());
        let database = DB::new(collection.clone());
        let keypair = KeyPair::Ed25519(Ed25519KeyPair::from_seed(
            &hex::decode("99beed715bf561185baaa5b3e9df8ecddcfcf7727fbc4f7e922a4cf2f9ea8c4e")
                .unwrap(),
        ));
        let pk = keypair.public_key_bytes();
        let signature_manager = SelfSignatureManager {
            keys: keypair,
            identifier: KeyIdentifier::new(crate::KeyDerivator::Ed25519, &pk),
            digest_derivator: crate::DigestDerivator::Blake3_256,
        };
        let governance = GovernanceMockup {};
        let (notification_sx, notification_rx) = tokio::sync::broadcast::channel(100);
        let notifier = RequestNotifier::new(notification_sx);
        let manager = InnerApprovalManager::new(
            governance,
            database,
            notifier,
            signature_manager.clone(),
            pass_votation,
        );
        (manager, notification_rx, collection, signature_manager)
    }

    fn get_governance_id() -> DigestIdentifier {
        DigestIdentifier::from_str("J6axKnS5KQjtMDFgapJq49tdIpqGVpV7SS4kxV1iR10I").unwrap()
    }

<<<<<<< HEAD
    // #[test]
    // fn subject_not_found_test() {
    //     let rt = Runtime::new().unwrap();
    //     rt.block_on(async {
    //         let (manager, not_rx, database, signature_manager) =
    //             create_module(VotationType::AlwaysAccept);
    //         // Creamos los datos
    //         let invokator = create_invokator_signature_manager();
    //         let subject = Subject::from_genesis_request(
    //             create_genesis_request(create_json_state(), &invokator),
    //             create_json_state(),
    //         )
    //         .unwrap();
    //         let msg = generate_request_approve_msg(
    //             create_state_request(create_json_state(), &invokator, &subject.subject_id),
    //             1,
    //             &get_governance_id(),
    //             0,
    //             true,
    //             vec![generate_evaluator_signature(
    //                 &create_evaluator_signature_manager(),
    //                 true,
    //                 true,
    //                 0,
    //             )],
    //             &subject,
    //             "".into(),
    //         );
    //     });
    // }
=======
    #[test]
    fn subject_not_found_test() {
        let rt = Runtime::new().unwrap();
        rt.block_on(async {
            let (manager, not_rx, database, signature_manager) =
                create_module(VotationType::AlwaysAccept);
            // Creamos los datos
            let invokator = create_invokator_signature_manager();
            let subject = Subject::from_genesis_request(
                create_genesis_request(create_json_state(), &invokator),
                create_json_state(),
            )
            .unwrap();
            let msg = generate_request_approve_msg(
                create_state_request(create_json_state(), &invokator, &subject.subject_id),
                1,
                &get_governance_id(),
                0,
                true,
                vec![generate_evaluator_signature(
                    &create_evaluator_signature_manager(),
                    true,
                    true,
                    0,
                )],
                &subject,
                "".into(),
            );
        });
    }
>>>>>>> dbb462d0
}<|MERGE_RESOLUTION|>--- conflicted
+++ resolved
@@ -507,11 +507,7 @@
         governance::{error::RequestError, stage::ValidationStage, GovernanceInterface},
         identifier::{Derivable, DigestIdentifier, KeyIdentifier, SignatureIdentifier},
         signature::{Signature, SignatureContent},
-<<<<<<< HEAD
         DatabaseManager, Event, MemoryManager, Notification, TimeStamp,
-=======
-        MemoryManager, Notification, TimeStamp,
->>>>>>> dbb462d0
     };
 
     use super::{InnerApprovalManager, RequestNotifier};
@@ -789,38 +785,6 @@
         DigestIdentifier::from_str("J6axKnS5KQjtMDFgapJq49tdIpqGVpV7SS4kxV1iR10I").unwrap()
     }
 
-<<<<<<< HEAD
-    // #[test]
-    // fn subject_not_found_test() {
-    //     let rt = Runtime::new().unwrap();
-    //     rt.block_on(async {
-    //         let (manager, not_rx, database, signature_manager) =
-    //             create_module(VotationType::AlwaysAccept);
-    //         // Creamos los datos
-    //         let invokator = create_invokator_signature_manager();
-    //         let subject = Subject::from_genesis_request(
-    //             create_genesis_request(create_json_state(), &invokator),
-    //             create_json_state(),
-    //         )
-    //         .unwrap();
-    //         let msg = generate_request_approve_msg(
-    //             create_state_request(create_json_state(), &invokator, &subject.subject_id),
-    //             1,
-    //             &get_governance_id(),
-    //             0,
-    //             true,
-    //             vec![generate_evaluator_signature(
-    //                 &create_evaluator_signature_manager(),
-    //                 true,
-    //                 true,
-    //                 0,
-    //             )],
-    //             &subject,
-    //             "".into(),
-    //         );
-    //     });
-    // }
-=======
     #[test]
     fn subject_not_found_test() {
         let rt = Runtime::new().unwrap();
@@ -851,5 +815,4 @@
             );
         });
     }
->>>>>>> dbb462d0
 }