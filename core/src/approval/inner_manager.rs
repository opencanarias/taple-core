use crate::{
    commons::{
        config::VotationType,
        models::{
            approval::{ ApprovalResponse, ApprovalState, ApprovalEntity},
            state::Subject, event::Metadata,
        },
        self_signature_manager::{SelfSignatureInterface, SelfSignatureManager},
    },
    database::DB,
    request::{ EventRequest},
    governance::{error::RequestError, GovernanceInterface},
    identifier::{Derivable, DigestIdentifier, KeyIdentifier},
<<<<<<< HEAD
    DatabaseCollection, Notification, signature::Signed, Proposal,
=======
    DatabaseCollection, Notification, signature::Signed, ApprovalRequest,
>>>>>>> e268c8e1
};

use super::{
    error::{ApprovalErrorResponse, ApprovalManagerError},
};
use crate::database::Error as DbError;
use crate::governance::stage::ValidationStage;

pub trait NotifierInterface {
    fn request_reached(&self, id: &str, subject_id: &str);
    fn request_deleted(&self, id: &str, subject_id: &str);
}

pub struct RequestNotifier {
    sender: tokio::sync::broadcast::Sender<Notification>,
}

impl RequestNotifier {
    pub fn new(sender: tokio::sync::broadcast::Sender<Notification>) -> Self {
        Self { sender }
    }
}

impl NotifierInterface for RequestNotifier {
    fn request_reached(&self, id: &str, subject_id: &str) {
        let _ = self.sender.send(Notification::RequestReached {
            request_id: id.clone().to_owned(),
            subject_id: subject_id.clone().to_owned(),
            default_message: format!(
                "Se ha recibido la petición {} del sujeto {}",
                id, subject_id
            ),
        });
    }

    fn request_deleted(&self, id: &str, subject_id: &str) {
        let _ = self.sender.send(Notification::RequestDeleted {
            request_id: id.clone().to_owned(),
            subject_id: subject_id.clone().to_owned(),
            default_message: format!(
                "Se ha borrado la petición {} del sujeto {} debido a un cambio en la gobernanza",
                id, subject_id
            ),
        });
    }
}

pub struct InnerApprovalManager<G: GovernanceInterface, N: NotifierInterface, C: DatabaseCollection>
{
    governance: G,
    database: DB<C>,
    notifier: N,
    signature_manager: SelfSignatureManager,
    // Cola de 1 elemento por sujeto
    // subject_been_approved: HashMap<DigestIdentifier, DigestIdentifier>, // SubjectID -> ReqId
    pass_votation: VotationType,
}

impl<G: GovernanceInterface, N: NotifierInterface, C: DatabaseCollection>
    InnerApprovalManager<G, N, C>
{
    pub fn new(
        governance: G,
        database: DB<C>,
        notifier: N,
        signature_manager: SelfSignatureManager,
        pass_votation: VotationType,
    ) -> Self {
        Self {
            governance,
            database,
            notifier,
            signature_manager,
            // subject_been_approved: HashMap::new(),
            pass_votation,
        }
    }

    pub fn get_single_request(
        &self,
        request_id: &DigestIdentifier,
    ) -> Result<ApprovalEntity, ApprovalErrorResponse> {
        let request = self
            .database
            .get_approval(request_id)
            .map_err(|_| ApprovalErrorResponse::ApprovalRequestNotFound)?;
        Ok(request)
    }

    pub fn get_all_request(&self) -> Vec<ApprovalEntity> {
        self.database
            .get_approvals(Some("Pending".to_string()))
            .unwrap()
    }

    pub fn change_pass_votation(&mut self, pass_votation: VotationType) {
        self.pass_votation = pass_votation;
    }

    pub async fn get_governance_version(
        &self,
        governance_id: &DigestIdentifier,
        subject_id: &DigestIdentifier,
    ) -> Result<Result<u64, ApprovalErrorResponse>, ApprovalManagerError> {
        match self
            .governance
            .get_governance_version(governance_id.to_owned(), subject_id.clone())
            .await
        {
            Ok(data) => Ok(Ok(data)),
            Err(RequestError::GovernanceNotFound(_str)) => {
                Ok(Err(ApprovalErrorResponse::GovernanceNotFound))
            }
            Err(RequestError::InvalidGovernanceID) => {
                Ok(Err(ApprovalErrorResponse::InvalidGovernanceID))
            }
            Err(RequestError::ChannelClosed) => Err(ApprovalManagerError::GovernanceChannelFailed),
            Err(_error) => Err(ApprovalManagerError::UnexpectedError),
        }
    }

    pub fn new_governance_version(
        &mut self,
        governance_id: &DigestIdentifier,
        governance_version: u64,
    ) -> Result<(), ApprovalManagerError> {
        // Comprobamos todas las peticiones guardadas y borramos las afectadas
        let affected_requests = self.database.get_approvals_by_subject(governance_id)
            .map_err(|_| ApprovalManagerError::DatabaseError)?;
        for request in affected_requests {
            // Borrarlas de la colección principal y del índice
            self.database.del_approval(&request).map_err(|_| ApprovalManagerError::DatabaseError)?;
            self.database.del_subject_aproval_index(&governance_id, &request).map_err(|_| ApprovalManagerError::DatabaseError)?;
            self.notifier.request_deleted(
                &request.to_str(),
                &governance_id.to_str(),
            );
        }
        Ok(())
    }

    pub async fn process_approval_request(
        &mut self,
        approval_request: Signed<ApprovalRequest>,
    ) -> Result<
        Result<Option<(Signed<ApprovalResponse>, KeyIdentifier)>, ApprovalErrorResponse>,
        ApprovalManagerError,
    > {
        /*
            EL APROBADOR AHORA TAMBIÉN ES TESTIGO
            - Comprobar si se posee el sujeto
            - Comprobar si estamos sincronizados
            Comprobamos la versión de la gobernanza
                - Rechazamos las peticiones que tengan una versión de gobernanza distinta a la nuestra
            Comprobamos la validez criptográfica de la información que nos entrega.
                - Comprobar la firma de invocación.
                - Comprobar validez del invocador.
                - Comprobar las firmas de evaluación.
                - Comprobar la validez de los evaluadores.
            Las peticiones no se van a guardar en la BBDD, pero sí en memoria.
            Solo se guardará una petición por sujeto. Existe la problemática de que un evento haya sido aprobado sin nuestra
            intervención. En ese caso es precisar eliminar la petición y actualizar a la nueva.
            Debemos comprobar siempre si ya tenemos la petición que nos envían.
        */
        let id = match DigestIdentifier::from_serializable_borsh(&approval_request.content).map_err(|_| ApprovalErrorResponse::ErrorHashing) {
            Ok(id) => id,
            Err(error) => return Ok(Err(error)),
        };

        if let Ok(_data) = self.get_single_request(&id) {
            return Ok(Err(ApprovalErrorResponse::RequestAlreadyKnown));
        };

        // Comprobamos si la request es de tipo State
        let EventRequest::Fact(state_request) = &approval_request.content.event_request.content else {
            return Ok(Err(ApprovalErrorResponse::NoFactEvent));
        };

        // Comprobamos si tenemos el sujeto y si estamos sincronizados
        let mut subject_data = match self.database.get_subject(&state_request.subject_id) {
            Ok(subject) => subject,
            Err(DbError::EntryNotFound) => return Ok(Err(ApprovalErrorResponse::SubjectNotFound)),
            Err(_error) => return Err(ApprovalManagerError::DatabaseError),
        };

        if approval_request.content.sn > subject_data.sn + 1 {
            return Ok(Err(ApprovalErrorResponse::SubjectNotSynchronized));
        }

        // Comprobamos si ya estamos aprobando el sujeto para un evento igual o mayor.
        // En caso de no haber request previa, continuamos.
        let request_queue = self.database.get_approvals_by_subject(&state_request.subject_id).map_err(|_| ApprovalManagerError::DatabaseError)?;
        if request_queue.len() == 1 {
            let data = self.get_single_request(&request_queue[0]).unwrap();
            if approval_request.content.sn <= data.request.content.sn {
                return Ok(Err(ApprovalErrorResponse::PreviousEventDetected));
            }
        } else if request_queue.len() != 0 {
            return Err(ApprovalManagerError::MoreRequestThanMaxAllowed);
        }

        // Comprobamos si la versión de la gobernanza es correcta
        let version = match self
            .get_governance_version(&subject_data.governance_id, &subject_data.subject_id)
            .await?
        {
            Ok(version) => version,
            Err(error) => return Ok(Err(error)),
        };

        let request_gov_version = approval_request.content.gov_version;

        if version > request_gov_version {
            // Nuestra gov es mayor: mandamos mensaje para que actualice el emisor
            return Ok(Err(ApprovalErrorResponse::OurGovIsHigher {
                our_id: self.signature_manager.get_own_identifier(),
                sender: subject_data.owner.clone(),
                gov_id: subject_data.governance_id.clone(),
            }));
        } else if version < request_gov_version {
            // Nuestra gov es menor: no podemos hacer nada. Pedimos LCE al que nos lo envió
            return Ok(Err(ApprovalErrorResponse::OurGovIsLower {
                our_id: self.signature_manager.get_own_identifier(),
                sender: subject_data.owner.clone(),
                gov_id: subject_data.governance_id.clone(),
            }));
        }

        let metadata = create_metadata(&subject_data, version);

        // Comprobar si somos aprobadores. Esto antes incluso que la firma del sujeto
        let approvers_list = self
            .governance
            .get_signers(metadata.clone(), ValidationStage::Approve)
            .await
            .map_err(|_| ApprovalManagerError::GovernanceChannelFailed)?;
        let current_node = self.signature_manager.get_own_identifier();
        if !approvers_list.contains(&current_node) {
            return Ok(Err(ApprovalErrorResponse::NodeIsNotApprover));
        }

        // Comprobamos validez criptográfica de la firma del sujeto
        // Empezamos comprobando que el firmante sea el sujeto
        if approval_request.signature.signer != subject_data.public_key {
            return Ok(Err(ApprovalErrorResponse::SignatureSignerIsNotSubject));
        }

        // Verificamos la firma
        let Ok(()) = approval_request.signature.verify(&approval_request.content) else {
            return Ok(Err(ApprovalErrorResponse::InvalidSubjectSignature));
        };

        // Tenemos que realizar un falso apply para comprobar si el state_hash es correcto
        subject_data.update_subject(approval_request.content.patch.clone(), subject_data.sn + 1);
        
        let hash_state = match DigestIdentifier::from_serializable_borsh(&subject_data.properties).map_err(|_| ApprovalErrorResponse::ErrorHashing) {
            Ok(id) => id,
            Err(error) => return Ok(Err(error)),
        };

        if approval_request.content.state_hash != hash_state {
            return Ok(Err(ApprovalErrorResponse::InvalidStateHashAfterApply))
        }
        
        // La EventRequest es correcta. Podemos pasar a guardarla en el sistema si corresponde
        // Esto dependerá del Flag PassVotation
        // - VotationType::Normal => Se guarda en el sistema a espera del usuario
        // - VotarionType::AlwaysAccept => Se emite voto afirmativo
        // - VotarionType::AlwaysReject => Se emite voto negativo

        let approval_entity = ApprovalEntity {
            id: id.clone(),
            request: approval_request,
            reponse: None,
            state: ApprovalState::Pending
        };

        self.database.set_subject_aproval_index(
            &subject_data.subject_id,
            &id)
        .map_err(|_| ApprovalManagerError::DatabaseError)?;
        
        let Ok(_result) = self.database.set_approval(&id, approval_entity) else { 
            return Err(ApprovalManagerError::DatabaseError);
        };

        self.notifier
            .request_reached(&id.to_str(), &subject_data.subject_id.to_str());

        match self.pass_votation {
            VotationType::Normal => return Ok(Ok(None)),
            VotationType::AlwaysAccept => {
<<<<<<< HEAD
                let (vote, sender, _) = self
                    .generate_vote(&id, Acceptance::Ok)
=======
                let (vote, sender) = self
                    .generate_vote(&id, true)
>>>>>>> e268c8e1
                    .await?
                    .expect("Request should be in data structure");
                return Ok(Ok(Some((vote.reponse.unwrap(), sender))));
            }
            VotationType::AlwaysReject => {
<<<<<<< HEAD
                let (vote, sender, _) = self
                    .generate_vote(&id, Acceptance::Ko)
=======
                let (vote, sender) = self
                    .generate_vote(&id, false)
>>>>>>> e268c8e1
                    .await?
                    .expect("Request should be in data structure");
                return Ok(Ok(Some((vote.reponse.unwrap(), sender))));
            }
        }
    }

    pub async fn generate_vote(
        &mut self,
        request_id: &DigestIdentifier,
<<<<<<< HEAD
        acceptance: Acceptance,
    ) -> Result<Result<(Signed<ApprovalContent>, KeyIdentifier, ApprovalPetitionData), ApprovalErrorResponse>, ApprovalManagerError>
    {
=======
        acceptance: bool,
    ) -> Result<Result<(ApprovalEntity, KeyIdentifier), ApprovalErrorResponse>, ApprovalManagerError> {
>>>>>>> e268c8e1
        // Obtenemos la petición
        let Ok(mut data) = self.get_single_request(&request_id) else {
            return Ok(Err(ApprovalErrorResponse::RequestNotFound));
        };
        let ApprovalState::Pending = data.state else {
            return Ok(Err(ApprovalErrorResponse::NotPendingRequest));
        };
        let EventRequest::Fact(fact_data) = &data.request.content.event_request.content else {
            return Err(ApprovalManagerError::UnexpectedRequestType);
        };
        // Obtenemos sujeto
        let subject = self.database.get_subject(&fact_data.subject_id).map_err(|_| ApprovalManagerError::DatabaseError)?;
        
        let response = ApprovalResponse {
            appr_req_hash: request_id.clone(),
            approved: acceptance,
        };
        let signature = self
            .signature_manager
            .sign(&response)
            .map_err(|_| ApprovalManagerError::SignProcessFailed)?;
        data.state = ApprovalState::Responded;
        data.reponse = Some(Signed::<ApprovalResponse> {
            content: response,
            signature,
        });
        let Ok(_result) = self.database.set_approval(&request_id, data.clone()) else {
            return Err(ApprovalManagerError::DatabaseError)
        };
<<<<<<< HEAD
        Ok(Ok((
            Signed::<ApprovalContent> {
                content: ApprovalContent {
                    event_proposal_hash: data.hash_event_proporsal.clone(),
                    acceptance,
                },
                signature,
            },
            data.sender.clone(),
            data
        )))
=======
        self.database.del_subject_aproval_index(&subject.subject_id, request_id).map_err(|_| ApprovalManagerError::DatabaseError)?;
        Ok(Ok((data, subject.owner)))
>>>>>>> e268c8e1
    }
}

fn event_proposal_hash_gen(
    approval_request: &Signed<ApprovalRequest>,
) -> Result<DigestIdentifier, ApprovalManagerError> {
    Ok(DigestIdentifier::from_serializable_borsh(approval_request)
        .map_err(|_| ApprovalManagerError::HashGenerationFailed)?)
}

fn create_metadata(subject_data: &Subject, governance_version: u64) -> Metadata {
    Metadata {
        namespace: subject_data.namespace.clone(),
        subject_id: subject_data.subject_id.clone(),
        governance_id: subject_data.governance_id.clone(),
        governance_version,
        schema_id: subject_data.schema_id.clone(),
    }
}

/*
#[cfg(test)]
mod test {
    use std::{collections::HashSet, str::FromStr, sync::Arc};

    use async_trait::async_trait;
    use serde_json::Value;
    use tokio::{sync::broadcast::Receiver};

    use crate::{
        approval::RequestApproval,
        commons::{
            config::VotationType,
<<<<<<< HEAD
            crypto::{Ed25519KeyPair, KeyGenerator, KeyMaterial, KeyPair},
            models::{state::Subject, value_wrapper::ValueWrapper},
=======
            crypto::{Ed25519KeyPair, KeyGenerator, KeyMaterial, KeyPair, Payload, DSA},
            models::{state::Subject, timestamp, value_wrapper::ValueWrapper, request::{StartRequest, FactRequest}},
>>>>>>> e268c8e1
            schema_handler::gov_models::Contract,
            self_signature_manager::{SelfSignatureInterface, SelfSignatureManager},
        },
        database::{MemoryCollection, DB},
        event_content::Metadata,
        governance::{error::RequestError, stage::ValidationStage, GovernanceInterface},
        identifier::{DigestIdentifier, KeyIdentifier},
        signature::{Signature, Signed},
<<<<<<< HEAD
        MemoryManager, Notification,
=======
        DatabaseManager, MemoryManager, Notification, TimeStamp, EventRequest,
>>>>>>> e268c8e1
    };

    use super::{InnerApprovalManager, RequestNotifier};

    struct GovernanceMockup {}

    #[async_trait]
    impl GovernanceInterface for GovernanceMockup {
        async fn get_schema(
            &self,
            governance_id: DigestIdentifier,
            schema_id: String,
            governance_version: u64,
        ) -> Result<ValueWrapper, RequestError> {
            unreachable!()
        }

        async fn get_signers(
            &self,
            metadata: Metadata,
            stage: ValidationStage,
        ) -> Result<HashSet<KeyIdentifier>, RequestError> {
            match stage {
                ValidationStage::Evaluate => {
                    Ok(HashSet::from_iter(vec![
                        // 63e9cd4c2592a7a0661b5a802c2b61a557c59b66bd5ab93e22cdcb4e0190b5d2
                        KeyIdentifier::from_str("EbJGKLvlNH4fO23sdGWYLipmab0BBOHH0yswlkQXTl08")
                            .unwrap(),
                    ]))
                }
                ValidationStage::Approve => {
                    Ok(HashSet::from_iter(vec![
                        // cd32a887e2e6446f2b91c44c612b9fa5e3a9ad536ed2461a03bfee947809a9d6
                        KeyIdentifier::from_str("Eo4dSHfIc5uB8AMsL0Q4F-kHKCkTXbEp1AzQzZ6rrL4g")
                            .unwrap(),
                    ]))
                }
                _ => unreachable!(),
            }
        }

        async fn get_quorum(
            &self,
            metadata: Metadata,
            stage: ValidationStage,
        ) -> Result<u32, RequestError> {
            Ok(1)
        }

        async fn get_invoke_info(
            &self,
            metadata: Metadata,
            stage: ValidationStage,
            invoker: KeyIdentifier,
        ) -> Result<bool, RequestError> {
            unreachable!()
        }

        async fn get_contracts(
            &self,
            governance_id: DigestIdentifier,
            governance_version: u64,
        ) -> Result<Vec<(Contract, String)>, RequestError> {
            unreachable!()
        }

        async fn get_governance_version(
            &self,
            governance_id: DigestIdentifier,
            subject_id: DigestIdentifier,
        ) -> Result<u64, RequestError> {
            Ok(1)
        }

        async fn is_governance(&self, subject_id: DigestIdentifier) -> Result<bool, RequestError> {
            unreachable!()
        }

        async fn get_init_state(
            &self,
            governance_id: DigestIdentifier,
            schema_id: String,
            governance_version: u64,
        ) -> Result<ValueWrapper, RequestError> {
            unreachable!()
        }

        async fn governance_updated(
            &self,
            governance_id: DigestIdentifier,
            governance_version: u64,
        ) -> Result<(), RequestError> {
            unreachable!()
        }
    }

    fn create_state_request(
        json: ValueWrapper,
        signature_manager: &SelfSignatureManager,
        subject_id: &DigestIdentifier,
    ) -> Signed<EventRequest> {
        let request = EventRequest::Fact(FactRequest {
            subject_id: subject_id.clone(),
            payload: json,
        });
        let signature = signature_manager.sign(&request).unwrap(); // TODO: MAL usar Signature::new
        let event_request = Signed::<EventRequest>::new(request, signature);
        event_request
    }

    fn create_genesis_request(
        json: String,
        signature_manager: &SelfSignatureManager,
    ) -> Signed<EventRequest> {
        let request = EventRequest::Create(StartRequest {
            governance_id: DigestIdentifier::from_str(
                "J6axKnS5KQjtMDFgapJq49tdIpqGVpV7SS4kxV1iR10I",
            )
            .unwrap(),
            schema_id: "test".to_owned(),
            namespace: "test".to_owned(),
            name: "test".to_owned(),
            public_key: KeyIdentifier::from_str("EceWPmTsy2oXYsAhnWqTpBKtpobsnWM0QT8sNUTtV_Pw")
                .unwrap(), // TODO: Revisar, lo puse a voleo
        });
        let signature = signature_manager.sign(&request).unwrap(); // TODO: MAL usar Signature::new
        let event_request = Signed::<EventRequest>::new(request, signature);
        event_request
    }

    fn create_json_state() -> String {
        serde_json::to_string(&serde_json::json!({"a": "test"})).unwrap()
    }

    fn create_subject_schema() -> Value {
        serde_json::json!({"a": {"type": "string"}})
    }

    fn create_evaluator_signature_manager() -> SelfSignatureManager {
        // key identifier: EceWPmTsy2oXYsAhnWqTpBKtpobsnWM0QT8sNUTtV_Pw
        let keypair = KeyPair::Ed25519(Ed25519KeyPair::from_seed(
            &hex::decode("1b40feb901fdbc5ded2e4ceb03f64a9365f38f0b2ab8019eb05fd5ebcb9bf0ef")
                .unwrap(),
        ));
        let pk = keypair.public_key_bytes();
        SelfSignatureManager {
            keys: keypair,
            identifier: KeyIdentifier::new(crate::KeyDerivator::Ed25519, &pk),
            digest_derivator: crate::DigestDerivator::Blake3_256,
        }
    }

    fn create_invokator_signature_manager() -> SelfSignatureManager {
        // key identifier: EUMju4Zy0RebWInQmzreZd8hox0z0RjDVWXMAi6oknl4
        let keypair = KeyPair::Ed25519(Ed25519KeyPair::from_seed(
            &hex::decode("613e38b1ea78d3d9e4b5f23910120efa5156cc1d78ade09e8edb21d741f97075")
                .unwrap(),
        ));
        let pk = keypair.public_key_bytes();
        SelfSignatureManager {
            keys: keypair,
            identifier: KeyIdentifier::new(crate::KeyDerivator::Ed25519, &pk),
            digest_derivator: crate::DigestDerivator::Blake3_256,
        }
    }

    fn generate_evaluator_signature(
        signature_manager: &SelfSignatureManager,
        success: bool,
        approval_required: bool,
        governance_version: u64,
    ) -> Signature {
        signature_manager
            .sign(&(
                DigestIdentifier::from_str("").unwrap(),
                DigestIdentifier::from_str("").unwrap(),
                governance_version,
                success,
                approval_required,
            ))
            .unwrap()
    }

    fn generate_request_approve_msg(
        request: Signed<EventRequest>,
        sn: u64,
        governance_id: &DigestIdentifier,
        governance_version: u64,
        success: bool,
        evaluator_signatures: Vec<Signature>,
        subject: &Subject,
        json_patch: String,
    ) -> RequestApproval {
        let content_hash: DigestIdentifier = DigestIdentifier::from_serializable_borsh(&(
            &request,
            sn,
            DigestIdentifier::from_str("").unwrap(),
            DigestIdentifier::from_str("").unwrap(),
            &governance_id,
            governance_version,
            success,
            true,
            &evaluator_signatures,
            json_patch.clone(),
        ))
        .unwrap();
        let keys = subject.keys.as_ref().unwrap();
        let identifier = KeyIdentifier::new(keys.get_key_derivator(), &keys.public_key_bytes());
        let subject_signature = Signature::new(
            &(
                &request,
                sn,
                DigestIdentifier::from_str("").unwrap(),
                DigestIdentifier::from_str("").unwrap(),
                &governance_id,
                governance_version,
                success,
                true,
                &evaluator_signatures,
                json_patch.clone(),
            ),
            identifier.clone(),
            &keys,
        )
        .unwrap();
        RequestApproval {
            request,
            sn,
            context_hash: DigestIdentifier::from_str("").unwrap(),
            hash_new_state: DigestIdentifier::from_str("").unwrap(),
            governance_id: governance_id.clone(),
            governance_version,
            success,
            approval_required: true,
            evaluator_signatures,
            json_patch,
            subject_signature,
        }
    }

    fn create_module(
        pass_votation: VotationType,
    ) -> (
        InnerApprovalManager<GovernanceMockup, RequestNotifier, MemoryCollection>,
        Receiver<Notification>,
        Arc<MemoryManager>,
        SelfSignatureManager,
    ) {
        let collection = Arc::new(MemoryManager::new());
        let database = DB::new(collection.clone());
        let keypair = KeyPair::Ed25519(Ed25519KeyPair::from_seed(
            &hex::decode("99beed715bf561185baaa5b3e9df8ecddcfcf7727fbc4f7e922a4cf2f9ea8c4e")
                .unwrap(),
        ));
        let pk = keypair.public_key_bytes();
        let signature_manager = SelfSignatureManager {
            keys: keypair,
            identifier: KeyIdentifier::new(crate::KeyDerivator::Ed25519, &pk),
            digest_derivator: crate::DigestDerivator::Blake3_256,
        };
        let governance = GovernanceMockup {};
        let (notification_sx, notification_rx) = tokio::sync::broadcast::channel(100);
        let notifier = RequestNotifier::new(notification_sx);
        let manager = InnerApprovalManager::new(
            governance,
            database,
            notifier,
            signature_manager.clone(),
            pass_votation,
        );
        (manager, notification_rx, collection, signature_manager)
    }

    fn get_governance_id() -> DigestIdentifier {
        DigestIdentifier::from_str("J6axKnS5KQjtMDFgapJq49tdIpqGVpV7SS4kxV1iR10I").unwrap()
    }

    // #[test]
    // fn subject_not_found_test() {
    //     let rt = Runtime::new().unwrap();
    //     rt.block_on(async {
    //         let (manager, not_rx, database, signature_manager) =
    //             create_module(VotationType::AlwaysAccept);
    //         // Creamos los datos
    //         let invokator = create_invokator_signature_manager();
    //         let subject = Subject::from_genesis_request(
    //             create_genesis_request(create_json_state(), &invokator),
    //             create_json_state(),
    //         )
    //         .unwrap();
    //         let msg = generate_request_approve_msg(
    //             create_state_request(create_json_state(), &invokator, &subject.subject_id),
    //             1,
    //             &get_governance_id(),
    //             0,
    //             true,
    //             vec![generate_evaluator_signature(
    //                 &create_evaluator_signature_manager(),
    //                 true,
    //                 true,
    //                 0,
    //             )],
    //             &subject,
    //             "".into(),
    //         );
    //     });
    // }
}
 */<|MERGE_RESOLUTION|>--- conflicted
+++ resolved
@@ -11,11 +11,7 @@
     request::{ EventRequest},
     governance::{error::RequestError, GovernanceInterface},
     identifier::{Derivable, DigestIdentifier, KeyIdentifier},
-<<<<<<< HEAD
-    DatabaseCollection, Notification, signature::Signed, Proposal,
-=======
     DatabaseCollection, Notification, signature::Signed, ApprovalRequest,
->>>>>>> e268c8e1
 };
 
 use super::{
@@ -140,7 +136,6 @@
     pub fn new_governance_version(
         &mut self,
         governance_id: &DigestIdentifier,
-        governance_version: u64,
     ) -> Result<(), ApprovalManagerError> {
         // Comprobamos todas las peticiones guardadas y borramos las afectadas
         let affected_requests = self.database.get_approvals_by_subject(governance_id)
@@ -308,25 +303,15 @@
         match self.pass_votation {
             VotationType::Normal => return Ok(Ok(None)),
             VotationType::AlwaysAccept => {
-<<<<<<< HEAD
-                let (vote, sender, _) = self
-                    .generate_vote(&id, Acceptance::Ok)
-=======
                 let (vote, sender) = self
                     .generate_vote(&id, true)
->>>>>>> e268c8e1
                     .await?
                     .expect("Request should be in data structure");
                 return Ok(Ok(Some((vote.reponse.unwrap(), sender))));
             }
             VotationType::AlwaysReject => {
-<<<<<<< HEAD
-                let (vote, sender, _) = self
-                    .generate_vote(&id, Acceptance::Ko)
-=======
                 let (vote, sender) = self
                     .generate_vote(&id, false)
->>>>>>> e268c8e1
                     .await?
                     .expect("Request should be in data structure");
                 return Ok(Ok(Some((vote.reponse.unwrap(), sender))));
@@ -337,14 +322,8 @@
     pub async fn generate_vote(
         &mut self,
         request_id: &DigestIdentifier,
-<<<<<<< HEAD
-        acceptance: Acceptance,
-    ) -> Result<Result<(Signed<ApprovalContent>, KeyIdentifier, ApprovalPetitionData), ApprovalErrorResponse>, ApprovalManagerError>
-    {
-=======
         acceptance: bool,
     ) -> Result<Result<(ApprovalEntity, KeyIdentifier), ApprovalErrorResponse>, ApprovalManagerError> {
->>>>>>> e268c8e1
         // Obtenemos la petición
         let Ok(mut data) = self.get_single_request(&request_id) else {
             return Ok(Err(ApprovalErrorResponse::RequestNotFound));
@@ -374,22 +353,8 @@
         let Ok(_result) = self.database.set_approval(&request_id, data.clone()) else {
             return Err(ApprovalManagerError::DatabaseError)
         };
-<<<<<<< HEAD
-        Ok(Ok((
-            Signed::<ApprovalContent> {
-                content: ApprovalContent {
-                    event_proposal_hash: data.hash_event_proporsal.clone(),
-                    acceptance,
-                },
-                signature,
-            },
-            data.sender.clone(),
-            data
-        )))
-=======
         self.database.del_subject_aproval_index(&subject.subject_id, request_id).map_err(|_| ApprovalManagerError::DatabaseError)?;
         Ok(Ok((data, subject.owner)))
->>>>>>> e268c8e1
     }
 }
 
@@ -423,13 +388,8 @@
         approval::RequestApproval,
         commons::{
             config::VotationType,
-<<<<<<< HEAD
-            crypto::{Ed25519KeyPair, KeyGenerator, KeyMaterial, KeyPair},
-            models::{state::Subject, value_wrapper::ValueWrapper},
-=======
             crypto::{Ed25519KeyPair, KeyGenerator, KeyMaterial, KeyPair, Payload, DSA},
             models::{state::Subject, timestamp, value_wrapper::ValueWrapper, request::{StartRequest, FactRequest}},
->>>>>>> e268c8e1
             schema_handler::gov_models::Contract,
             self_signature_manager::{SelfSignatureInterface, SelfSignatureManager},
         },
@@ -438,11 +398,7 @@
         governance::{error::RequestError, stage::ValidationStage, GovernanceInterface},
         identifier::{DigestIdentifier, KeyIdentifier},
         signature::{Signature, Signed},
-<<<<<<< HEAD
-        MemoryManager, Notification,
-=======
         DatabaseManager, MemoryManager, Notification, TimeStamp, EventRequest,
->>>>>>> e268c8e1
     };
 
     use super::{InnerApprovalManager, RequestNotifier};
