--- conflicted
+++ resolved
@@ -182,12 +182,9 @@
                 },
                 {
                   "const": "ALL"
-<<<<<<< HEAD
-=======
                 },
                 {
                   "const": "NOT_GOVERNANCE"
->>>>>>> 60f2f6f5
                 }
                 ]
               }
