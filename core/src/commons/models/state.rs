use crate::{
    commons::{
        crypto::{Ed25519KeyPair, KeyGenerator, KeyMaterial, KeyPair},
        errors::SubjectError,
        identifier::{
            DigestIdentifier, KeyIdentifier,
        },
    },
    event_request::EventRequest,
};
use json_patch::{patch, Patch};
use serde::{Deserialize, Serialize};
use serde_json::Value;
use utoipa::ToSchema;

use super::{event::Event, event_request::EventRequestType};

#[derive(Debug, Deserialize, Serialize, Clone, ToSchema)]
pub struct Subject {
    pub keys: Option<KeyPair>,
    /// Subject identifier
    #[schema(value_type = String)]
    pub subject_id: DigestIdentifier,
    /// Governance identifier
    #[schema(value_type = String)]
    pub governance_id: DigestIdentifier,
    /// Current sequence number of the subject
    pub sn: u64,
    /// Public key of the subject
    #[schema(value_type = String)]
    pub public_key: KeyIdentifier,
    pub namespace: String,
    /// Identifier of the schema used by the subject and defined in associated governance
    pub schema_id: String,
    /// Subject owner identifier
    #[schema(value_type = String)]
    pub owner: KeyIdentifier,
    /// Subject creator identifier
    #[schema(value_type = String)]
    pub creator: KeyIdentifier,
    /// Current status of the subject
    pub properties: String,
    /// Indicates if the subject is active or not
    pub active: bool,
}

#[derive(Debug, Deserialize, Serialize, Clone, ToSchema)]
pub struct SubjectData {
    /// Subject identifier
    #[schema(value_type = String)]
    pub subject_id: DigestIdentifier,
    /// Governance identifier
    #[schema(value_type = String)]
    pub governance_id: DigestIdentifier,
    /// Current sequence number of the subject
    pub sn: u64,
    /// Public key of the subject
    #[schema(value_type = String)]
    pub public_key: KeyIdentifier,
    pub namespace: String,
    /// Identifier of the schema used by the subject and defined in associated governance
    pub schema_id: String,
    /// Subject owner identifier
    #[schema(value_type = String)]
    pub owner: KeyIdentifier,
    /// Subject creator identifier
    #[schema(value_type = String)]
    pub creator: KeyIdentifier,
    /// Current status of the subject
    pub properties: String,
    /// Indicates if the subject is active or not
    pub active: bool,
}

impl From<Subject> for SubjectData {
    fn from(subject: Subject) -> Self {
        Self {
            subject_id: subject.subject_id,
            governance_id: subject.governance_id,
            sn: subject.sn,
            public_key: subject.public_key,
            namespace: subject.namespace,
            schema_id: subject.schema_id,
            owner: subject.owner,
            creator: subject.creator,
            properties: subject.properties,
            active: subject.active,
        }
    }
}

impl Subject {
    pub fn from_genesis_request(
        event_request: EventRequest,
        init_state: String,
    ) -> Result<Self, SubjectError> {
        let EventRequestType::Create(create_request) = event_request.request.clone() else {
            return Err(SubjectError::NotCreateEvent)
        };
        // TODO: Pasar que tipo de esquema criptográfico se quiere usar por parametros
        let keys = KeyPair::Ed25519(Ed25519KeyPair::new());
        let public_key = KeyIdentifier::new(keys.get_key_derivator(), &keys.public_key_bytes());
        let subject_id = match DigestIdentifier::from_serializable_borsh((
            &event_request.signature.content.event_content_hash,
            &public_key.public_key,
        )) {
            Ok(subject_id) => subject_id,
            Err(_) => return Err(SubjectError::ErrorCreatingSubjectId),
        };
        Ok(Subject {
            keys: Some(keys),
            subject_id,
            governance_id: create_request.governance_id.clone(),
            sn: 0,
            public_key,
            namespace: create_request.namespace.clone(),
            schema_id: create_request.schema_id.clone(),
            owner: event_request.signature.content.signer.clone(),
            creator: event_request.signature.content.signer.clone(),
            properties: init_state,
            active: true,
        })
    }

    pub fn from_genesis_event(event: Event, init_state: String) -> Result<Self, SubjectError> {
        let EventRequestType::Create(create_request) = event.content.event_proposal.proposal.event_request.request.clone() else {
            return Err(SubjectError::NotCreateEvent)
        };
        let subject_id = match DigestIdentifier::from_serializable_borsh((
            &event
                .content
                .event_proposal
                .proposal
                .event_request
                .signature
                .content
                .event_content_hash,
            &event.signature.content.signer.public_key,
        )) {
            Ok(subject_id) => subject_id,
            Err(_) => return Err(SubjectError::ErrorCreatingSubjectId),
        };
        Ok(Subject {
            keys: None,
            subject_id,
            governance_id: create_request.governance_id.clone(),
            sn: 0,
            public_key: event.signature.content.signer,
            namespace: create_request.namespace.clone(),
            schema_id: create_request.schema_id.clone(),
            owner: event
                .content
                .event_proposal
                .proposal
                .event_request
                .signature
                .content
                .signer
                .clone(),
            creator: event
                .content
                .event_proposal
                .proposal
                .event_request
                .signature
                .content
                .signer
                .clone(),
            properties: init_state,
            active: true,
        })
    }

    pub fn update_subject(&mut self, json_patch: &str, new_sn: u64) -> Result<(), SubjectError> {
        let prev_properties = self.properties.as_str();
        let Ok(patch_json) = serde_json::from_str::<Patch>(json_patch) else {
                    return Err(SubjectError::ErrorParsingJsonString(json_patch.to_owned()));
                };
        let Ok(mut state) = serde_json::from_str::<Value>(prev_properties) else {
                    return Err(SubjectError::ErrorParsingJsonString(prev_properties.to_owned()));
                };
        let Ok(()) = patch(&mut state, &patch_json) else {
                    return Err(SubjectError::ErrorApplyingPatch(json_patch.to_owned()));
                };
        let state = serde_json::to_string(&state).map_err(|_| {
            SubjectError::ErrorParsingJsonString("New State after patch".to_owned())
        })?;
        self.sn = new_sn;
        self.properties = state;
        Ok(())
    }

    pub fn transfer_subject(
        &mut self,
        owner: KeyIdentifier,
        public_key: KeyIdentifier,
        keys: Option<KeyPair>,
<<<<<<< HEAD
        sn: u64,
=======
        sn: u64
>>>>>>> 0ba5fbef
    ) {
        self.owner = owner;
        self.public_key = public_key;
        self.keys = keys;
        self.sn = sn;
    }

    pub fn get_state_hash(&self) -> Result<DigestIdentifier, SubjectError> {
<<<<<<< HEAD
        let mut subject_properties = serde_json::from_str::<Value>(&self.properties)
            .map_err(|_| SubjectError::CryptoError(String::from("Error parsing the state")))?;
        let subject_properties_str = serde_json::to_string(&subject_properties)
            .map_err(|_| SubjectError::CryptoError(String::from("Error serializing the state")))?;
        Ok(
            DigestIdentifier::from_serializable_borsh(&subject_properties_str).map_err(|_| {
                SubjectError::CryptoError(String::from("Error calculating the hash of the state"))
            })?,
        )
    }

    pub fn eol_event(&mut self) {
        self.active = false;
=======
        Ok(
            DigestIdentifier::from_serializable_borsh(&self.properties).map_err(|_| {
                SubjectError::CryptoError(String::from("Error calculating the hash of the state"))
            })?,
        )
>>>>>>> 0ba5fbef
    }

    pub fn state_hash_after_apply(
        &self,
        json_patch: &str,
    ) -> Result<DigestIdentifier, SubjectError> {
        let mut subject_properties = serde_json::from_str::<Value>(&self.properties)
            .map_err(|_| SubjectError::CryptoError(String::from("Error parsing the state")))?;
        let json_patch = serde_json::from_str::<Patch>(json_patch)
            .map_err(|_| SubjectError::CryptoError(String::from("Error parsing the json patch")))?;
        patch(&mut subject_properties, &json_patch).map_err(|_| {
            SubjectError::CryptoError(String::from("Error applying the json patch"))
        })?;
        let subject_properties_str = serde_json::to_string(&subject_properties)
            .map_err(|_| SubjectError::CryptoError(String::from("Error serializing the state")))?;
        Ok(
            DigestIdentifier::from_serializable_borsh(&subject_properties_str).map_err(|_| {
                SubjectError::CryptoError(String::from("Error calculating the hash of the state"))
            })?,
        )
    }
}<|MERGE_RESOLUTION|>--- conflicted
+++ resolved
@@ -195,11 +195,7 @@
         owner: KeyIdentifier,
         public_key: KeyIdentifier,
         keys: Option<KeyPair>,
-<<<<<<< HEAD
         sn: u64,
-=======
-        sn: u64
->>>>>>> 0ba5fbef
     ) {
         self.owner = owner;
         self.public_key = public_key;
@@ -208,7 +204,6 @@
     }
 
     pub fn get_state_hash(&self) -> Result<DigestIdentifier, SubjectError> {
-<<<<<<< HEAD
         let mut subject_properties = serde_json::from_str::<Value>(&self.properties)
             .map_err(|_| SubjectError::CryptoError(String::from("Error parsing the state")))?;
         let subject_properties_str = serde_json::to_string(&subject_properties)
@@ -222,13 +217,6 @@
 
     pub fn eol_event(&mut self) {
         self.active = false;
-=======
-        Ok(
-            DigestIdentifier::from_serializable_borsh(&self.properties).map_err(|_| {
-                SubjectError::CryptoError(String::from("Error calculating the hash of the state"))
-            })?,
-        )
->>>>>>> 0ba5fbef
     }
 
     pub fn state_hash_after_apply(
