--- conflicted
+++ resolved
@@ -1,20 +1,12 @@
 
 use crate::{
     commons::{
-<<<<<<< HEAD
         crypto::{Ed25519KeyPair, KeyMaterial, KeyPair, Payload, DSA, KeyGenerator},
         errors::SubjectError,
         identifier::{
             derive::KeyDerivator, Derivable, DigestIdentifier, KeyIdentifier, SignatureIdentifier,
         },
         schema_handler::{get_governance_schema, Schema},
-=======
-        crypto::{Ed25519KeyPair, KeyMaterial, KeyPair, KeyGenerator},
-        errors::SubjectError,
-        identifier::{
-            DigestIdentifier, KeyIdentifier,
-        },
->>>>>>> 0dae8e35
     },
     event_request::EventRequest,
 };
@@ -106,13 +98,8 @@
         // TODO: Pasar que tipo de esquema criptográfico se quiere usar por parametros
         let keys = KeyPair::Ed25519(Ed25519KeyPair::new());
         let subject_id = match DigestIdentifier::from_serializable_borsh((
-<<<<<<< HEAD
             &event_request.signature.content.event_content_hash,
             &keys.public_key_bytes(),
-=======
-            event_request.signature.content.event_content_hash,
-            keys.public_key_bytes(),
->>>>>>> 0dae8e35
         )) {
             Ok(subject_id) => subject_id,
             Err(_) => return Err(SubjectError::ErrorCreatingSubjectId),
