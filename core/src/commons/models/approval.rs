--- conflicted
+++ resolved
@@ -110,14 +110,8 @@
 
 #[derive(Debug, Clone, Serialize, Deserialize, Eq, PartialEq, BorshSerialize, BorshDeserialize)]
 pub struct ApprovalEntity {
-<<<<<<< HEAD
-    request: Signed<ApprovalRequest>,
-    reponse: Option<Signed<ApprovalResponse>>,
-    state: ApprovalState,
-=======
     pub id: DigestIdentifier,
     pub request: Signed<ApprovalRequest>,
     pub reponse: Option<Signed<ApprovalResponse>>,
     pub state: ApprovalState
->>>>>>> 3c853ad3
 }