--- conflicted
+++ resolved
@@ -4,25 +4,16 @@
 use serde::{Deserialize, Serialize};
 
 use crate::commons::{
-<<<<<<< HEAD
     crypto::{check_cryptography, Ed25519KeyPair, KeyGenerator, KeyMaterial, KeyPair},
     errors::SubjectError,
     identifier::{Derivable, DigestIdentifier, KeyIdentifier},
     schema_handler::Schema,
-=======
-    crypto::{check_cryptography},
-    errors::SubjectError,
-    identifier::DigestIdentifier
->>>>>>> 0dae8e35
 };
 use utoipa::ToSchema;
 
 use super::{
     signature::Signature,
-<<<<<<< HEAD
     state::Subject,
-=======
->>>>>>> 0dae8e35
     timestamp::TimeStamp,
 };
 
@@ -75,18 +66,6 @@
 //     pub approvals: HashSet<ApprovalResponse>,
 // }
 
-<<<<<<< HEAD
-#[derive(
-    Debug, Clone, Serialize, Deserialize, Eq, PartialEq, BorshSerialize, BorshDeserialize, ToSchema,
-)]
-pub struct RequestData {
-    pub request: EventRequestType,
-    pub request_id: String,
-    pub timestamp: TimeStamp,
-    pub subject_id: Option<String>,
-    pub sn: Option<u64>,
-}
-=======
 // #[derive(
 //     Debug, Clone, Serialize, Deserialize, Eq, PartialEq, BorshSerialize, BorshDeserialize, ToSchema,
 // )]
@@ -97,7 +76,6 @@
 //     pub subject_id: Option<String>,
 //     pub sn: Option<u64>,
 // }
->>>>>>> 0dae8e35
 
 #[derive(
     Debug, Clone, Serialize, Deserialize, Eq, PartialEq, BorshSerialize, BorshDeserialize, ToSchema,
