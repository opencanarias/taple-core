use std::collections::{hash_map::Entry, HashMap, HashSet};

use crate::commons::crypto::KeyGenerator;
use crate::{
    commons::{
        channel::SenderEnd,
        models::{
            approval::Approval,
            event::ValidationProof,
            event_preevaluation::{Context, EventPreEvaluation},
            state::Subject,
        },
    },
    crypto::{Ed25519KeyPair, KeyMaterial, KeyPair},
    database::{Error as DbError, DB},
    distribution::{error::DistributionErrorResponses, DistributionMessagesNew},
    event_content::Metadata,
    event_request::{EventRequest, EventRequestType},
    governance::{stage::ValidationStage, GovernanceAPI, GovernanceInterface},
    identifier::{Derivable, DigestIdentifier, KeyIdentifier},
    message::{MessageConfig, MessageTaskCommand},
    protocol::protocol_message_manager::TapleMessages,
    signature::Signature,
    utils::message::ledger::{request_event, request_gov_event},
    DatabaseCollection, Event,
};

use super::errors::LedgerError;

#[derive(Debug, Clone)]
pub struct LedgerState {
    pub current_sn: Option<u64>,
    pub head: Option<u64>,
}

pub struct Ledger<C: DatabaseCollection> {
    gov_api: GovernanceAPI,
    database: DB<C>,
    subject_is_gov: HashMap<DigestIdentifier, bool>,
    ledger_state: HashMap<DigestIdentifier, LedgerState>,
    message_channel: SenderEnd<MessageTaskCommand<TapleMessages>, ()>,
    distribution_channel:
        SenderEnd<DistributionMessagesNew, Result<(), DistributionErrorResponses>>,
    our_id: KeyIdentifier,
}

impl<C: DatabaseCollection> Ledger<C> {
    pub fn new(
        gov_api: GovernanceAPI,
        database: DB<C>,
        message_channel: SenderEnd<MessageTaskCommand<TapleMessages>, ()>,
        distribution_channel: SenderEnd<
            DistributionMessagesNew,
            Result<(), DistributionErrorResponses>,
        >,
        our_id: KeyIdentifier,
    ) -> Self {
        Self {
            gov_api,
            database,
            subject_is_gov: HashMap::new(),
            ledger_state: HashMap::new(),
            message_channel,
            distribution_channel,
            our_id,
        }
    }

    async fn init_preautorized(&mut self) -> Result<(), LedgerError> {
        let data = self.database.get_all_expecting_transfers()?;
        for (subject_id, _providers) in data {
            // All expecting subjects should be preauthorized
            match self.database.get_preauthorized_subject_and_providers(&subject_id) {
                Ok(_) => {},
                Err(DbError::EntryNotFound) => {
                    // Añadimos sujeto como preautorizado
                    self.database.set_preauthorized_subject_and_providers(&subject_id, HashSet::new())?;
                },
                Err(error) => return Err(LedgerError::DatabaseError(error)),
            }
        }
        Ok(())
    }

    pub async fn init(&mut self) -> Result<(), LedgerError> {
        // Revisamos posibles sujetos a recibir en transferencias sin preautorizar
        self.init_preautorized().await?;
        // Revisar si tengo sujetos a medio camino entre estado actual y LCE
        // Actualizar hashmaps
        let subjects = self.database.get_all_subjects();
        for subject in subjects.into_iter() {
            // Añadirlo a is_gov
            if self
                .gov_api
                .is_governance(subject.subject_id.clone())
                .await?
            {
                self.subject_is_gov.insert(subject.subject_id.clone(), true);
                // Enviar mensaje a gov de governance updated con el id y el sn
            } else {
                self.subject_is_gov
                    .insert(subject.subject_id.clone(), false);
            }
            // Actualizar ledger_state para ese subject
            let (last_event, pre_last_event) = {
                let mut last_two_events =
                    self.database
                        .get_events_by_range(&subject.subject_id, None, -2)?;
                if last_two_events.is_empty() {
                    return Err(LedgerError::ZeroEventsSubject(subject.subject_id.to_str()));
                }
                if last_two_events.len() == 1 {
                    self.ledger_state.insert(
                        subject.subject_id,
                        LedgerState {
                            current_sn: Some(0),
                            head: None,
                        },
                    );
                    continue;
                }
                let pre_last_event = last_two_events.pop().unwrap();
                let las_event = last_two_events.pop().unwrap();
                (las_event, pre_last_event)
            };
            if last_event.content.event_proposal.proposal.sn
                == pre_last_event.content.event_proposal.proposal.sn + 1
            {
                if subject.sn != last_event.content.event_proposal.proposal.sn {
                    return Err(LedgerError::WrongSnInSubject(subject.subject_id.to_str()));
                }
                self.ledger_state.insert(
                    subject.subject_id,
                    LedgerState {
                        current_sn: Some(last_event.content.event_proposal.proposal.sn),
                        head: None,
                    },
                );
            } else {
                if subject.sn != pre_last_event.content.event_proposal.proposal.sn {
                    return Err(LedgerError::WrongSnInSubject(subject.subject_id.to_str()));
                }
                self.ledger_state.insert(
                    subject.subject_id,
                    LedgerState {
                        current_sn: Some(pre_last_event.content.event_proposal.proposal.sn),
                        head: Some(last_event.content.event_proposal.proposal.sn),
                    },
                );
            }
        }
        log::warn!("TENGO {} sujetos pendietes", self.ledger_state.len());
        Ok(())
    }

    pub async fn genesis(&mut self, event_request: EventRequest) -> Result<(), LedgerError> {
        // Añadir a subject_is_gov si es una governance y no está
        let EventRequestType::Create(create_request) = event_request.request.clone() else {
            return Err(LedgerError::StateInGenesis)
        };
        let governance_version = if create_request.schema_id == "governance"
            && create_request.governance_id.digest.is_empty()
        {
            0
        } else {
            self.gov_api
                .get_governance_version(
                    create_request.governance_id.clone(),
                    DigestIdentifier::default(),
                )
                .await?
        };
        let init_state = self
            .gov_api
            .get_init_state(
                create_request.governance_id,
                create_request.schema_id.clone(),
                governance_version,
            )
            .await?;
        let init_state_string = serde_json::to_string(&init_state)
            .map_err(|_| LedgerError::ErrorParsingJsonString("Init State".to_owned()))?;
        // Crear sujeto a partir de genesis y evento
        let subject = Subject::from_genesis_request(event_request.clone(), init_state_string)
            .map_err(LedgerError::SubjectError)?;
        // Crear evento a partir de event_request
        let event = Event::from_genesis_request(
            event_request,
            subject.keys.clone().unwrap(),
            governance_version,
            &init_state,
        )
        .map_err(LedgerError::SubjectError)?;
        let sn = event.content.event_proposal.proposal.sn;
        // Añadir sujeto y evento a base de datos
        let subject_id = subject.subject_id.clone();
        if &create_request.schema_id == "governance" {
            self.subject_is_gov.insert(subject_id.clone(), true);
            // Enviar mensaje a gov de governance updated con el id y el sn
            self.gov_api
                .governance_updated(subject_id.clone(), sn)
                .await?;
        } else {
            self.subject_is_gov.insert(subject_id.clone(), false);
        }
        self.database
            .set_governance_index(&subject_id, &subject.governance_id)?;
        self.database.set_subject(&subject_id, subject)?;
        self.database.set_event(&subject_id, event)?;
        // Actualizar Ledger State
        match self.ledger_state.entry(subject_id.clone()) {
            Entry::Occupied(mut ledger_state) => {
                let ledger_state = ledger_state.get_mut();
                ledger_state.current_sn = Some(0);
            }
            Entry::Vacant(entry) => {
                entry.insert(LedgerState {
                    current_sn: Some(0),
                    head: None,
                });
            }
        }
        // Mandar subject_id y evento en mensaje a distribution manager
        self.distribution_channel
            .tell(DistributionMessagesNew::SignaturesNeeded { subject_id, sn: 0 })
            .await?;
        Ok(())
    }

    pub async fn expecting_transfer(
        &self,
        subject_id: DigestIdentifier,
    ) -> Result<KeyIdentifier, LedgerError> {
        // Generar material criptográfico y guardarlo en BBDD asociado al subject_id
        // TODO: Hacer la eleccion del MC dinámica. Es necesario primero hacer el cambio a nivel de state.rs
        let public_key = match self.database.get_expecting_transfer(&subject_id) {
            Ok(keypair) => {
                let public_key =
                    KeyIdentifier::new(keypair.get_key_derivator(), &keypair.public_key_bytes());
                public_key
            }
            Err(DbError::EntryNotFound) => {
                let keys = KeyPair::Ed25519(Ed25519KeyPair::new());
                let public_key =
                    KeyIdentifier::new(keys.get_key_derivator(), &keys.public_key_bytes());
                self.database.set_expecting_transfer(&subject_id, keys)?;
                public_key
            }
            Err(error) => return Err(LedgerError::DatabaseError(error)),
        };
        // Así mismo, ponemos el sujeto como preautorizado
        self.database
            .set_preauthorized_subject_and_providers(&subject_id, HashSet::new())?;
        Ok(public_key)
    }

    pub async fn event_validated(
        &mut self,
        event: Event,
        signatures: HashSet<Signature>,
        validation_proof: ValidationProof
    ) -> Result<(), LedgerError> {
        let sn = event.content.event_proposal.proposal.sn;
        let subject_id = match &event.content.event_proposal.proposal.event_request.request {
            EventRequestType::State(state_request) => {
                let subject_id = state_request.subject_id.clone();
                // Aplicar event sourcing
                let mut subject =
                    self.database
                        .get_subject(&subject_id)
                        .map_err(|error| match error {
                            crate::DbError::EntryNotFound => {
                                LedgerError::SubjectNotFound(subject_id.to_str())
                            }
                            _ => LedgerError::DatabaseError(error),
                        })?;
                self.database.set_signatures(
                    &subject_id,
                    event.content.event_proposal.proposal.sn,
                    signatures,
<<<<<<< HEAD
=======
                    validation_proof, // Current Owner
>>>>>>> 0ba5fbef
                )?;
                let json_patch = event.content.event_proposal.proposal.json_patch.as_str();
                subject.update_subject(json_patch, event.content.event_proposal.proposal.sn)?;
                self.database.set_event(&subject_id, event.clone())?;
                self.database.set_subject(&subject_id, subject)?;
                // Comprobar is_gov
                let is_gov = self.subject_is_gov.get(&subject_id);
                match is_gov {
                    Some(true) => {
                        // Enviar mensaje a gov de governance updated con el id y el sn
                        self.gov_api
                            .governance_updated(subject_id.clone(), sn)
                            .await?;
                    }
                    Some(false) => {
                        self.database.del_signatures(&subject_id, sn - 1)?;
                    }
                    None => {
                        // Si no está en el mapa, añadirlo y enviar mensaje a gov de subject updated con el id y el sn
                        if self.gov_api.is_governance(subject_id.clone()).await? {
                            self.subject_is_gov.insert(subject_id.clone(), true);
                            // Enviar mensaje a gov de governance updated con el id y el sn
                            self.gov_api
                                .governance_updated(subject_id.clone(), sn)
                                .await?;
                        } else {
                            self.subject_is_gov.insert(subject_id.clone(), false);
                            self.database.del_signatures(&subject_id, sn - 1)?;
                        }
                    }
                }
                state_request.subject_id.clone()
            }
            EventRequestType::Create(_) => return Err(LedgerError::StateInGenesis),
            EventRequestType::Transfer(transfer_request) => {
                let subject_id = transfer_request.subject_id.clone();
                // Aplicar event sourcing
                let mut subject =
                    self.database
                        .get_subject(&subject_id)
                        .map_err(|error| match error {
                            crate::DbError::EntryNotFound => {
                                LedgerError::SubjectNotFound(subject_id.to_str())
                            }
                            _ => LedgerError::DatabaseError(error),
                        })?;
                self.database.set_signatures(
                    &subject_id,
                    event.content.event_proposal.proposal.sn,
                    signatures,
                    validation_proof,
                )?;
                self.database.set_event(&subject_id, event.clone())?;
                // Cambiar clave pública del sujeto y eliminar material criptográfico
                subject.public_key = transfer_request.public_key.clone();
                subject.owner = event
                    .content
                    .event_proposal
                    .proposal
                    .event_request
                    .signature
                    .content
                    .signer
                    .clone();
                subject.keys = None;
                subject.sn = event.content.event_proposal.proposal.sn;
                self.database.set_subject(&subject_id, subject)?;
                let is_gov = self.subject_is_gov.get(&subject_id);
                match is_gov {
                    Some(true) => {}
                    Some(false) => {
                        self.database.del_signatures(&subject_id, sn - 1)?;
                    }
                    None => {
                        // Si no está en el mapa, añadirlo y enviar mensaje a gov de subject updated con el id y el sn
                        if self.gov_api.is_governance(subject_id.clone()).await? {
                            self.subject_is_gov.insert(subject_id.clone(), true);
                        } else {
                            self.subject_is_gov.insert(subject_id.clone(), false);
                            self.database.del_signatures(&subject_id, sn - 1)?;
                        }
                    }
                }
                transfer_request.subject_id.clone()
            }
            EventRequestType::EOL(eol_request) => {
                let subject_id = eol_request.subject_id.clone();
                // Aplicar event sourcing
                let mut subject =
                    self.database
                        .get_subject(&subject_id)
                        .map_err(|error| match error {
                            crate::DbError::EntryNotFound => {
                                LedgerError::SubjectNotFound(subject_id.to_str())
                            }
                            _ => LedgerError::DatabaseError(error),
                        })?;
                self.database.set_signatures(
                    &subject_id,
                    event.content.event_proposal.proposal.sn,
                    signatures,
                )?;
                self.database.set_event(&subject_id, event.clone())?;
                subject.eol_event();
                self.database.set_subject(&subject_id, subject)?;
                // Comprobar is_gov
                let is_gov = self.subject_is_gov.get(&subject_id);
                match is_gov {
                    Some(true) => {
                        // Enviar mensaje a gov de governance updated con el id y el sn
                        self.gov_api
                            .governance_updated(subject_id.clone(), sn)
                            .await?;
                    }
                    Some(false) => {
                        self.database.del_signatures(&subject_id, sn - 1)?;
                    }
                    None => {
                        // Si no está en el mapa, añadirlo y enviar mensaje a gov de subject updated con el id y el sn
                        if self.gov_api.is_governance(subject_id.clone()).await? {
                            self.subject_is_gov.insert(subject_id.clone(), true);
                            // Enviar mensaje a gov de governance updated con el id y el sn
                            self.gov_api
                                .governance_updated(subject_id.clone(), sn)
                                .await?;
                        } else {
                            self.subject_is_gov.insert(subject_id.clone(), false);
                            self.database.del_signatures(&subject_id, sn - 1)?;
                        }
                    }
                }
                subject_id
            }
        };
        // Actualizar Ledger State
        match self.ledger_state.entry(subject_id.clone()) {
            Entry::Occupied(mut ledger_state) => {
                let ledger_state = ledger_state.get_mut();
                let current_sn = ledger_state.current_sn.as_mut().unwrap();
                *current_sn = *current_sn + 1;
            }
            Entry::Vacant(entry) => {
                entry.insert(LedgerState {
                    current_sn: Some(0),
                    head: None,
                });
            }
        }
        // Enviar a Distribution info del nuevo event y que lo distribuya
        self.distribution_channel
            .tell(DistributionMessagesNew::SignaturesNeeded { subject_id, sn })
            .await?;

        Ok(())
    }

    pub async fn external_event(
        &mut self,
        event: Event,
        signatures: HashSet<Signature>,
        sender: KeyIdentifier,
        validation_proof: ValidationProof,
    ) -> Result<(), LedgerError> {
        // log::error!("External event: Event: {:?}", event);
        // Comprobaciones criptográficas
        log::warn!("ANTES DE CHECK SIGNATURES");
        event.check_signatures()?;
        // Comprobar si es genesis o state
        match event
            .content
            .event_proposal
            .proposal
            .event_request
            .request
            .clone()
        {
            EventRequestType::Transfer(transfer_request) => {
                // Ledger state == None => No hay ni sujeto ni evento
                // CurrentSN == None => hay LCE pero no has recibido 0
                // CurrentSN == Some => Indica por dónde va el sujeto. Caché
                // HEAD == None => Estás al día
                // HEAD == SOME => HEAD INDICA EL LCE. NOS QUEDAMOS CON EL VALOR MENOR

                // No hace falta check_event porque no hay evaluación ni aprobación.
                // Comprobar Ledger State es None entonces es posible que

                // Se tiene que comprobar si la transferencia se está esperando.
                // Para ello, se consulta la base de datos y se comprueba el nuevo
                // propietario. Si somos nosotros, entonces tenemos la clave privada

                // Comprobaciones criptográficas
                let ledger_state = self.ledger_state.get(&transfer_request.subject_id);
                let metadata = validation_proof.get_metadata();
                match ledger_state {
                    Some(ledger_state) => {
                        match ledger_state.current_sn {
                            Some(current_sn) => {
                                if event.content.event_proposal.proposal.sn <= current_sn {
                                    return Err(LedgerError::EventAlreadyExists);
                                }
                            }
                            None => {
                                // Es LCE y tenemos otro LCE para un sujeto en el que no tenemos génesis ... TODO:
                                return Err(LedgerError::LCEBiggerSN);
                            }
                        }
                        let mut subject =
                            match self.database.get_subject(&transfer_request.subject_id) {
                                Ok(subject) => subject,
                                Err(crate::DbError::EntryNotFound) => {
                                    // Pedir génesis
                                    let msg = request_event(
                                        self.our_id.clone(),
                                        transfer_request.subject_id.clone(),
                                        0,
                                    );
                                    self.message_channel
                                        .tell(MessageTaskCommand::Request(
                                            None,
                                            msg,
                                            vec![sender],
                                            MessageConfig {
                                                timeout: 2000,
                                                replication_factor: 1.0,
                                            },
                                        ))
                                        .await?;
                                    return Err(LedgerError::SubjectNotFound(
                                        transfer_request.subject_id.to_str(),
                                    ));
                                }
                                Err(error) => {
                                    return Err(LedgerError::DatabaseError(error));
                                }
                            };
<<<<<<< HEAD
                        if !subject.active {
                            return Err(LedgerError::SubjectLifeEnd(subject.subject_id.to_str()));
                        }
=======
>>>>>>> 0ba5fbef
                        let is_gov = self
                            .subject_is_gov
                            .get(&transfer_request.subject_id)
                            .unwrap();
                        if *is_gov {
                            // Comprobamos si existe head
                            if let Some(head) = ledger_state.head {
                                // Comprobamos si head == event.sn
                                if head == event.content.event_proposal.proposal.sn {
                                    // Pedimos el siguiente evento al que nosotros tenemos
                                    let msg = request_gov_event(
                                        self.our_id.clone(),
                                        subject.subject_id.clone(),
                                        subject.sn + 1,
                                    );
                                    self.message_channel
                                        .tell(MessageTaskCommand::Request(
                                            None,
                                            msg,
                                            vec![sender],
                                            MessageConfig {
                                                timeout: 2000,
                                                replication_factor: 1.0,
                                            },
                                        ))
                                        .await?;
                                    return Err(LedgerError::GovernanceLCE(
                                        transfer_request.subject_id.to_str(),
                                    ));
                                }
                            }
                        }
                        // Comprobar que las firmas son válidas y suficientes
                        // Si es el evento siguiente puedo obtener metadata de mi sistema, si es LCE lo tengo que obtener de la prueba de validación por si ha habido cambios de propietario u otros cambios
                        let mut witnesses = self.get_witnesses(metadata.clone()).await?;
                        if !witnesses.contains(&self.our_id) {
                            match self
                                .database
                                .get_preauthorized_subject_and_providers(&metadata.subject_id)
                            {
                                Ok(_) => {}
                                Err(error) => match error {
                                    crate::DbError::EntryNotFound => {
                                        return Err(LedgerError::WeAreNotWitnesses(
                                            transfer_request.subject_id.to_str(),
                                        ));
                                    }
                                    _ => {
                                        return Err(LedgerError::DatabaseError(error));
                                    }
                                },
                            }
                        }
                        self.check_transfer_event(event.clone())?;
                        // Si no está en el mapa, añadirlo y enviar mensaje a gov de subject updated con el id y el sn
                        let subject_id = transfer_request.subject_id.clone();
                        let (signers, quorum) = self
                            .get_signers_and_quorum(metadata.clone(), ValidationStage::Validate)
                            .await?;
<<<<<<< HEAD
                        let state_hash = subject.get_state_hash()?;
=======
                        let prev_event_hash = if event.content.event_proposal.proposal.sn == 0 {
                            return Err(LedgerError::StateEventWithZeroSNDetected);
                        } else {
                            self.database
                                .get_event(
                                    &subject.subject_id,
                                    event.content.event_proposal.proposal.sn - 1,
                                )?
                                .signature
                                .content
                                .event_content_hash
                        };
                        let state_hash = subject.get_state_hash()?;
                        let validation_proof = ValidationProof::new_from_transfer_event(
                            &subject,
                            event.content.event_proposal.proposal.sn,
                            prev_event_hash,
                            event.signature.content.event_content_hash.clone(),
                            state_hash,
                            event.content.event_proposal.proposal.gov_version,
                            subject.owner.clone(),
                            transfer_request.public_key.clone(),
                        );
                        // let validation_proof = ValidationProof::new(
                        //     &subject,7 7
                        //     event.content.event_proposal.proposal.sn,
                        //     prev_event_hash,
                        //     event.signature.content.event_content_hash.clone(),
                        //     state_hash,
                        //     event.content.event_proposal.proposal.gov_version,
                        // );
>>>>>>> 0ba5fbef
                        let notary_hash = DigestIdentifier::from_serializable_borsh(
                            &validation_proof,
                        )
                        .map_err(|_| {
                            LedgerError::CryptoError(String::from(
                                "Error calculating the hash of the serializable",
                            ))
                        })?;
                        verify_signatures(&signatures, &signers, quorum, &notary_hash)?;
                        // Comprobar si es evento siguiente o LCE
                        if event.content.event_proposal.proposal.sn == subject.sn + 1
                            && ledger_state.head.is_none()
                        {
                            // Caso Evento Siguiente
                            // Comprobar ValidationProof
                            self.check_validation_proof(
                                &validation_proof,
                                &subject,
                                &event.signature.content.event_content_hash,
                                &state_hash,
                            )?;
                            let sn: u64 = event.content.event_proposal.proposal.sn;
                            // Comprobamos si estamos esperando la transferencia y si esta es a nosotros
                            let (keypair, to_delete) = if event
                                .content
                                .event_proposal
                                .proposal
                                .event_request
                                .signature
                                .content
                                .signer
                                == self.our_id
                            {
                                // TODO: ANALIZAR QUE DEBERÍAMOS HACER SI SE NOS TRANSFIERE Y NO LO QUEREMOS
                                // La transferencia es a nosotros
                                match self.database.get_expecting_transfer(&subject_id) {
                                    Ok(keypair) => (Some(keypair), true),
                                    Err(DbError::EntryNotFound) => {
                                        return Err(LedgerError::UnexpectedTransfer);
                                    }
                                    Err(error) => return Err(LedgerError::DatabaseError(error)),
                                }
                            } else {
                                (None, false)
                            };
                            subject.transfer_subject(
                                event
                                    .content
                                    .event_proposal
                                    .proposal
                                    .event_request
                                    .signature
                                    .content
                                    .signer
                                    .clone(),
                                transfer_request.public_key.clone(),
                                keypair,
                                event.content.event_proposal.proposal.sn,
                            );
                            self.database.set_signatures(
                                &transfer_request.subject_id,
                                sn,
                                signatures,
                                validation_proof,
                            )?;
                            self.database
                                .set_event(&transfer_request.subject_id, event)?;
                            self.database
                                .set_subject(&transfer_request.subject_id, subject)?;
                            if to_delete {
                                self.database.del_expecting_transfer(&subject_id)?;
                            }
                            if self.subject_is_gov.get(&subject_id).unwrap().to_owned() {
                                // Enviar mensaje a gov de governance updated con el id y el sn
                                let msg = request_gov_event(
                                    self.our_id.clone(),
                                    subject_id.clone(),
                                    sn + 1,
                                );
                                self.message_channel
                                    .tell(MessageTaskCommand::Request(
                                        None,
                                        msg,
                                        vec![sender],
                                        MessageConfig {
                                            timeout: 2000,
                                            replication_factor: 1.0,
                                        },
                                    ))
                                    .await?;
                                self.gov_api
                                    .governance_updated(subject_id.clone(), sn)
                                    .await?;
                            } else {
                                self.database
                                    .del_signatures(&transfer_request.subject_id, sn - 1)?;
                            }
                            self.ledger_state.insert(
                                transfer_request.subject_id.clone(),
                                LedgerState {
                                    current_sn: Some(sn),
                                    head: ledger_state.head,
                                },
                            );
                            // Mandar firma de testificacion a distribution manager o el evento en sí
                            self.distribution_channel
                                .tell(DistributionMessagesNew::SignaturesNeeded {
                                    subject_id: transfer_request.subject_id,
                                    sn,
                                })
                                .await?;
                        // } else if event.content.event_proposal.proposal.sn == subject.sn + 1 {
                        // Caso en el que el LCE es S + 1
                        // TODO:
                        } else if event.content.event_proposal.proposal.sn > subject.sn {
                            // Caso LCE
                            let is_gov = self.subject_is_gov.get(&subject_id).unwrap().to_owned();
                            if is_gov {
                                // No me valen los LCE de Gov
                                let msg = request_gov_event(
                                    self.our_id.clone(),
                                    subject_id,
                                    subject.sn + 1,
                                );
                                self.message_channel
                                    .tell(MessageTaskCommand::Request(
                                        None,
                                        msg,
                                        vec![sender],
                                        MessageConfig {
                                            timeout: 2000,
                                            replication_factor: 1.0,
                                        },
                                    ))
                                    .await?;
                                return Err(LedgerError::GovernanceLCE(
                                    transfer_request.subject_id.to_str(),
                                ));
                            }
                            // Comprobar que LCE es mayor y quedarnos con el mas peque si tenemos otro
                            let last_lce = match ledger_state.head {
                                Some(head) => {
                                    if event.content.event_proposal.proposal.sn > head {
                                        return Err(LedgerError::LCEBiggerSN);
                                    }
                                    Some(head)
                                }
                                None => {
                                    // Va a ser el nuevo LCE
                                    None
                                }
                            };
                            // Si hemos llegado aquí es porque va a ser nuevo LCE
                            let sn = event.content.event_proposal.proposal.sn;
                            self.database.set_signatures(
                                &transfer_request.subject_id,
                                sn,
                                signatures,
                                validation_proof,
                            )?;
                            self.database
                                .set_event(&transfer_request.subject_id, event)?;
                            self.database.set_lce_validation_proof(
                                &transfer_request.subject_id,
                                validation_proof,
                            )?;
                            if last_lce.is_some() {
                                let last_lce_sn = last_lce.unwrap();
                                self.database
                                    .del_signatures(&transfer_request.subject_id, last_lce_sn)?;
                                self.database
                                    .del_event(&transfer_request.subject_id, last_lce_sn)?;
                            } else {
                                // Borrar firmas de último evento validado
                                self.database
                                    .del_signatures(&transfer_request.subject_id, subject.sn)?;
                            }
                            self.ledger_state.insert(
                                transfer_request.subject_id.clone(),
                                LedgerState {
                                    current_sn: ledger_state.current_sn,
                                    head: Some(sn),
                                },
                            );
                            // Pedir evento siguiente a current_sn
                            witnesses.insert(subject.owner);
                            let msg =
                                request_event(self.our_id.clone(), transfer_request.subject_id, 0);
                            self.message_channel
                                .tell(MessageTaskCommand::Request(
                                    None,
                                    msg,
                                    witnesses.into_iter().collect(),
                                    MessageConfig {
                                        timeout: 2000,
                                        replication_factor: 0.8,
                                    },
                                ))
                                .await?;
                        } else {
                            // Caso evento repetido
                            return Err(LedgerError::EventAlreadyExists);
                        }
                    }
                    None => {
                        log::warn!("Pasa por NONE");
                        // Hacer comprobaciones con la ValidationProof
                        // Comprobar que las firmas son válidas y suficientes
                        let subject_id = transfer_request.subject_id.clone();
                        let metadata = validation_proof.get_metadata();
                        if &metadata.schema_id == "governance" {
                            self.subject_is_gov.insert(subject_id.clone(), true);
                            // PEDIR GÉNESIS
                            let msg = request_gov_event(self.our_id.clone(), subject_id, 0);
                            self.message_channel
                                .tell(MessageTaskCommand::Request(
                                    None,
                                    msg,
                                    vec![sender],
                                    MessageConfig {
                                        timeout: 2000,
                                        replication_factor: 1.0,
                                    },
                                ))
                                .await?;
                            return Err(LedgerError::GovernanceLCE(
                                transfer_request.subject_id.to_str(),
                            ));
                        } else {
                            self.subject_is_gov.insert(subject_id.clone(), false);
                        }
                        let witnesses = self.get_witnesses(metadata.clone()).await?;
                        if !witnesses.contains(&self.our_id) {
                            match self
                                .database
                                .get_preauthorized_subject_and_providers(&metadata.subject_id)
                            {
                                Ok(_) => {}
                                Err(error) => match error {
                                    crate::DbError::EntryNotFound => {
                                        return Err(LedgerError::WeAreNotWitnesses(
                                            transfer_request.subject_id.to_str(),
                                        ));
                                    }
                                    _ => {
                                        return Err(LedgerError::DatabaseError(error));
                                    }
                                },
                            }
                        }
                        self.check_transfer_event(event.clone())?;
                        // self.check_event(event.clone(), metadata.clone()).await?;
                        // Si no está en el mapa, añadirlo y enviar mensaje a gov de subject updated con el id y el sn
                        let notary_hash = DigestIdentifier::from_serializable_borsh(
                            &validation_proof,
                        )
                        .map_err(|_| {
                            LedgerError::CryptoError(String::from(
                                "Error calculating the hash of the serializable",
                            ))
                        })?;
                        let (signers, quorum) = self
                            .get_signers_and_quorum(metadata.clone(), ValidationStage::Validate)
                            .await?;
                        verify_signatures(&signatures, &signers, quorum, &notary_hash)?;
                        let sn = event.content.event_proposal.proposal.sn;
                        self.database.set_signatures(
                            &transfer_request.subject_id,
                            sn,
                            signatures,
                            validation_proof,
                        )?;
                        self.database
                            .set_event(&transfer_request.subject_id, event)?;
                        self.ledger_state.insert(
                            transfer_request.subject_id.clone(),
                            LedgerState {
                                current_sn: None,
                                head: Some(sn),
                            },
                        );
                        // Pedir evento 0
                        let msg =
                            request_event(self.our_id.clone(), transfer_request.subject_id, 0);
                        self.message_channel
                            .tell(MessageTaskCommand::Request(
                                None,
                                msg,
                                vec![sender],
                                MessageConfig {
                                    timeout: 2000,
                                    replication_factor: 1.0,
                                },
                            ))
                            .await?;
                    }
                };
            }
            EventRequestType::Create(create_request) => {
                // Comprobar que evaluation es None
                if event.content.event_proposal.proposal.evaluation.is_some() {
                    return Err(LedgerError::ErrorParsingJsonString(
                        "Evaluation should be None in external genesis event".to_owned(),
                    ));
                }
                // Comprobaciones criptográficas
                let subject_id = create_subject_id(&event)?;
                match self.database.get_subject(&subject_id) {
                    Ok(_) => {
                        return Err(LedgerError::SubjectAlreadyExists(
                            subject_id.to_str().to_owned(),
                        ))
                    }
                    Err(crate::DbError::EntryNotFound) => {}
                    Err(error) => {
                        return Err(LedgerError::DatabaseError(error));
                    }
                };
                let our_gov_version = if &create_request.schema_id == "governance" {
                    0
                } else {
                    self.gov_api
                        .get_governance_version(
                            create_request.governance_id.clone(),
                            subject_id.clone(),
                        )
                        .await?
                };
                let metadata = Metadata {
                    namespace: create_request.namespace,
                    subject_id: subject_id.clone(),
                    governance_id: create_request.governance_id,
                    governance_version: our_gov_version,
                    schema_id: create_request.schema_id.clone(),
                    owner: event
                        .content
                        .event_proposal
                        .proposal
                        .event_request
                        .signature
                        .content
                        .signer
                        .clone(),
                    creator: event
                        .content
                        .event_proposal
                        .proposal
                        .event_request
                        .signature
                        .content
                        .signer
                        .clone(),
                };
                if &create_request.schema_id == "governance" {
                    match self
                        .database
                        .get_preauthorized_subject_and_providers(&subject_id)
                    {
                        Ok(_) => {}
                        Err(error) => match error {
                            crate::DbError::EntryNotFound => {
                                return Err(LedgerError::GovernanceNotPreauthorized(
                                    subject_id.to_str(),
                                ));
                            }
                            _ => {
                                return Err(LedgerError::DatabaseError(error));
                            }
                        },
                    }
                    // Enviar mensaje a gov de governance updated con el id y el sn
                    self.check_genesis(event, subject_id.clone()).await?;
                    self.gov_api
                        .governance_updated(subject_id.clone(), 0)
                        .await?;
                    self.subject_is_gov.insert(subject_id.clone(), true);
                } else {
                    // Comprobar que invoker tiene permisos de creación
                    let creators = self
                        .gov_api
                        .get_signers(metadata.clone(), ValidationStage::Create)
                        .await
                        .map_err(LedgerError::GovernanceError)?;
                    if !creators.contains(
                        &event
                            .content
                            .event_proposal
                            .proposal
                            .event_request
                            .signature
                            .content
                            .signer,
                    ) {
                        return Err(LedgerError::Unauthorized(format!(
                            "Creation unauthorized for KeyId: {}",
                            event
                                .content
                                .event_proposal
                                .proposal
                                .event_request
                                .signature
                                .content
                                .signer
                                .to_str()
                        )));
                    }
                    let witnesses = self.get_witnesses(metadata).await?;
                    if !witnesses.contains(&self.our_id) {
                        match self
                            .database
                            .get_preauthorized_subject_and_providers(&subject_id)
                        {
                            Ok(_) => {}
                            Err(error) => match error {
                                crate::DbError::EntryNotFound => {
                                    return Err(LedgerError::WeAreNotWitnesses(
                                        subject_id.to_str(),
                                    ));
                                }
                                _ => {
                                    return Err(LedgerError::DatabaseError(error));
                                }
                            },
                        }
                    }
                    self.check_genesis(event, subject_id.clone()).await?;
                    self.subject_is_gov.insert(subject_id.clone(), false);
                }
                match self.ledger_state.get_mut(&subject_id) {
                    Some(ledger_state) => {
                        ledger_state.current_sn = Some(0);
                    }
                    None => {
                        self.ledger_state.insert(
                            subject_id.clone(),
                            LedgerState {
                                current_sn: Some(0),
                                head: None,
                            },
                        );
                    }
                }
                // Enviar mensaje a distribution manager
                self.distribution_channel
                    .tell(DistributionMessagesNew::SignaturesNeeded { subject_id, sn: 0 })
                    .await?;
            }
            EventRequestType::State(state_request) => {
                // Comprobaciones criptográficas
                let ledger_state = self.ledger_state.get(&state_request.subject_id);
                let metadata = validation_proof.get_metadata();
                // Comprobar que invoker tiene permisos de invocación
                let invokers = self
                    .gov_api
                    .get_signers(metadata.clone(), ValidationStage::Invoke)
                    .await
                    .map_err(LedgerError::GovernanceError)?;
                if !invokers.contains(
                    &event
                        .content
                        .event_proposal
                        .proposal
                        .event_request
                        .signature
                        .content
                        .signer,
                ) {
                    return Err(LedgerError::Unauthorized(format!(
                        "Invokation unauthorized for KeyId: {}",
                        event
                            .content
                            .event_proposal
                            .proposal
                            .event_request
                            .signature
                            .content
                            .signer
                            .to_str()
                    )));
                }
                match ledger_state {
                    Some(ledger_state) => {
                        log::warn!("Pasa por SOME");
                        match ledger_state.current_sn {
                            Some(current_sn) => {
                                if event.content.event_proposal.proposal.sn <= current_sn {
                                    return Err(LedgerError::EventAlreadyExists);
                                }
                            }
                            None => {
                                // Es LCE y tenemos otro LCE para un sujeto en el que no tenemos génesis ... TODO:
                                return Err(LedgerError::LCEBiggerSN);
                            }
                        }
                        // Debemos comprobar si el sujeto es gobernanza
                        let mut subject = match self.database.get_subject(&state_request.subject_id)
                        {
                            Ok(subject) => subject,
                            Err(crate::DbError::EntryNotFound) => {
                                // Pedir génesis
                                let msg =
                                    request_event(self.our_id.clone(), state_request.subject_id, 0);
                                self.message_channel
                                    .tell(MessageTaskCommand::Request(
                                        None,
                                        msg,
                                        vec![sender],
                                        MessageConfig {
                                            timeout: 2000,
                                            replication_factor: 1.0,
                                        },
                                    ))
                                    .await?;
                                return Err(LedgerError::SubjectNotFound("aaa".into()));
                            }
                            Err(error) => {
                                return Err(LedgerError::DatabaseError(error));
                            }
                        };
                        if !subject.active {
                            return Err(LedgerError::SubjectLifeEnd(subject.subject_id.to_str()));
                        }
                        let is_gov = self.subject_is_gov.get(&state_request.subject_id).unwrap();
                        log::warn!("EL SUJETO ES  IS GOV: {}", is_gov);
                        if *is_gov {
                            // Al ser gov no tiene HEAD. Debemos comprobar si se trata del sn + 1
                            if event.content.event_proposal.proposal.sn > subject.sn + 1 {
                                // Pedimos el siguiente evento al que nosotros tenemos
                                let msg = request_gov_event(
                                    self.our_id.clone(),
                                    subject.subject_id.clone(),
                                    subject.sn + 1,
                                );
                                self.message_channel
                                    .tell(MessageTaskCommand::Request(
                                        None,
                                        msg,
                                        vec![sender],
                                        MessageConfig {
                                            timeout: 2000,
                                            replication_factor: 1.0,
                                        },
                                    ))
                                    .await?;
                                return Err(LedgerError::GovernanceLCE(
                                    state_request.subject_id.to_str(),
                                ));
                            }
                        }
                        // Comprobar que las firmas son válidas y suficientes
                        // Si es el evento siguiente puedo obtener metadata de mi sistema, si es LCE lo tengo que obtener de la prueba de validación por si ha habido cambios de propietario u otros cambios
                        log::warn!(
                            "ME LLEGA EL EVENTO CON SN {}",
                            event.content.event_proposal.proposal.sn
                        );
                        let mut witnesses = self.get_witnesses(metadata.clone()).await?;
                        log::warn!("GET TESTIGOS");
                        if !witnesses.contains(&self.our_id) {
                            match self
                                .database
                                .get_preauthorized_subject_and_providers(&metadata.subject_id)
                            {
                                Ok(_) => {}
                                Err(error) => match error {
                                    crate::DbError::EntryNotFound => {
                                        return Err(LedgerError::WeAreNotWitnesses(
                                            state_request.subject_id.to_str(),
                                        ));
                                    }
                                    _ => {
                                        return Err(LedgerError::DatabaseError(error));
                                    }
                                },
                            }
                        }
                        self.check_event(event.clone(), metadata.clone()).await?;
                        // Si no está en el mapa, añadirlo y enviar mensaje a gov de subject updated con el id y el sn
                        let subject_id = state_request.subject_id.clone();
                        let (signers, quorum) = self
                            .get_signers_and_quorum(metadata.clone(), ValidationStage::Validate)
                            .await?;
<<<<<<< HEAD
                        log::warn!("GET SIGNERS AND QUORUM");
=======
                        let prev_event_hash = if event.content.event_proposal.proposal.sn == 0 {
                            DigestIdentifier::default()
                        } else {
                            self.database
                                .get_event(
                                    &subject.subject_id,
                                    event.content.event_proposal.proposal.sn - 1,
                                )?
                                .signature
                                .content
                                .event_content_hash
                        };
>>>>>>> 0ba5fbef
                        let state_hash = subject.state_hash_after_apply(
                            &event.content.event_proposal.proposal.json_patch,
                        )?;

                        let notary_hash = DigestIdentifier::from_serializable_borsh(
                            &validation_proof,
                        )
                        .map_err(|_| {
                            LedgerError::CryptoError(String::from(
                                "Error calculating the hash of the serializable",
                            ))
                        })?;

                        log::warn!("NOTARY HASH QUE ME LLEGA {}", notary_hash.to_str());
                        log::warn!("VALIDATION PROOF {:?}", validation_proof);
<<<<<<< HEAD
=======

                        let validation_proof = ValidationProof::new(
                            &subject,
                            event.content.event_proposal.proposal.sn,
                            prev_event_hash,
                            event.signature.content.event_content_hash.clone(),
                            state_hash,
                            event.content.event_proposal.proposal.gov_version,
                            metadata.owner.clone(),
                        );
>>>>>>> 0ba5fbef
                        let notary_hash = DigestIdentifier::from_serializable_borsh(
                            &validation_proof,
                        )
                        .map_err(|_| {
                            LedgerError::CryptoError(String::from(
                                "Error calculating the hash of the serializable",
                            ))
                        })?;
                        log::warn!("SIGNATURES SIZE: {}", signatures.len());
                        log::warn!("SIGNERS SIZE {}", signers.len());
                        verify_signatures(&signatures, &signers, quorum, &notary_hash)?;
                        log::warn!("PASA POR VERIFY");
                        // Comprobar si es evento siguiente o LCE
                        log::warn!("EL LEDGER STATE ACTUAL ES {:?}", ledger_state);
                        if event.content.event_proposal.proposal.sn == subject.sn + 1
                            && ledger_state.head.is_none()
                        {
                            log::error!("EN EXTERNAL EVENT SE HACE E.SN == S.SN + 1");
                            // Caso Evento Siguiente
                            // Comprobar ValidationProof
                            self.check_validation_proof(
                                &validation_proof,
                                &subject,
                                &event.signature.content.event_content_hash,
                                &state_hash,
                            )?;
                            check_context(&event, metadata, subject.properties.clone())?;
                            let sn: u64 = event.content.event_proposal.proposal.sn;
                            let json_patch =
                                event.content.event_proposal.proposal.json_patch.as_str();
                            subject.update_subject(
                                json_patch,
                                event.content.event_proposal.proposal.sn,
                            )?;
                            self.database.set_signatures(
                                &state_request.subject_id,
                                sn,
                                signatures,
                                validation_proof,
                            )?;
                            self.database.set_event(&state_request.subject_id, event)?;
                            self.database
                                .set_subject(&state_request.subject_id, subject)?;
                            if self.subject_is_gov.get(&subject_id).unwrap().to_owned() {
                                // Enviar mensaje a gov de governance updated con el id y el sn
                                let msg = request_gov_event(
                                    self.our_id.clone(),
                                    subject_id.clone(),
                                    sn + 1,
                                );
                                self.message_channel
                                    .tell(MessageTaskCommand::Request(
                                        None,
                                        msg,
                                        vec![sender],
                                        MessageConfig {
                                            timeout: 2000,
                                            replication_factor: 1.0,
                                        },
                                    ))
                                    .await?;
                                self.gov_api
                                    .governance_updated(subject_id.clone(), sn)
                                    .await?;
                            } else {
                                self.database
                                    .del_signatures(&state_request.subject_id, sn - 1)?;
                            }
                            self.ledger_state.insert(
                                state_request.subject_id.clone(),
                                LedgerState {
                                    current_sn: Some(sn),
                                    head: ledger_state.head,
                                },
                            );
                            // Mandar firma de testificacion a distribution manager o el evento en sí
                            self.distribution_channel
                                .tell(DistributionMessagesNew::SignaturesNeeded {
                                    subject_id: state_request.subject_id,
                                    sn,
                                })
                                .await?;
                        // } else if event.content.event_proposal.proposal.sn == subject.sn + 1 {
                        // Caso en el que el LCE es S + 1
                        // TODO:
                        } else if event.content.event_proposal.proposal.sn > subject.sn {
                            log::error!("EN EXTERNAL EVENT SE HACE CASO LCE");
                            log::error!("SN EVENTO {}", event.content.event_proposal.proposal.sn);
                            log::error!("SN SUBJECT {}", subject.sn);
                            // Caso LCE
                            log::warn!("DEBERÍA EJECUTARSE ESTO");
                            let is_gov = self.subject_is_gov.get(&subject_id).unwrap().to_owned();
                            if is_gov {
                                // No me valen los LCE de Gov
                                let msg = request_gov_event(
                                    self.our_id.clone(),
                                    subject_id,
                                    subject.sn + 1,
                                );
                                self.message_channel
                                    .tell(MessageTaskCommand::Request(
                                        None,
                                        msg,
                                        vec![sender],
                                        MessageConfig {
                                            timeout: 2000,
                                            replication_factor: 1.0,
                                        },
                                    ))
                                    .await?;
                                return Err(LedgerError::GovernanceLCE(
                                    state_request.subject_id.to_str(),
                                ));
                            }
                            // Comprobar que LCE es mayor y quedarnos con el mas peque si tenemos otro
                            let last_lce = match ledger_state.head {
                                Some(head) => {
                                    if event.content.event_proposal.proposal.sn > head {
                                        return Err(LedgerError::LCEBiggerSN);
                                    }
                                    Some(head)
                                }
                                None => {
                                    // Va a ser el nuevo LCE
                                    None
                                }
                            };
                            // Si hemos llegado aquí es porque va a ser nuevo LCE
                            let sn = event.content.event_proposal.proposal.sn;
                            self.database.set_signatures(
                                &state_request.subject_id,
                                sn,
                                signatures,
                                validation_proof,
                            )?;
                            self.database.set_lce_validation_proof(
                                &state_request.subject_id,
                                validation_proof,
                            )?;
                            self.database.set_event(&state_request.subject_id, event)?;
                            if last_lce.is_some() {
                                let last_lce_sn = last_lce.unwrap();
                                self.database
                                    .del_signatures(&state_request.subject_id, last_lce_sn)?;
                                self.database
                                    .del_event(&state_request.subject_id, last_lce_sn)?;
                            } else {
                                // Borrar firmas de último evento validado
                                self.database
                                    .del_signatures(&state_request.subject_id, subject.sn)?;
                            }
                            self.ledger_state.insert(
                                state_request.subject_id.clone(),
                                LedgerState {
                                    current_sn: ledger_state.current_sn,
                                    head: Some(sn),
                                },
                            );
                            // Pedir evento siguiente a current_sn
                            witnesses.insert(subject.owner);
                            let msg =
                                request_event(self.our_id.clone(), state_request.subject_id, 0);
                            self.message_channel
                                .tell(MessageTaskCommand::Request(
                                    None,
                                    msg,
                                    witnesses.into_iter().collect(),
                                    MessageConfig {
                                        timeout: 2000,
                                        replication_factor: 0.8,
                                    },
                                ))
                                .await?;
                        } else {
                            // Caso evento repetido
                            return Err(LedgerError::EventAlreadyExists);
                        }
                    }
                    None => {
                        // Hacer comprobaciones con la ValidationProof
                        // Comprobar que las firmas son válidas y suficientes
                        let subject_id = state_request.subject_id.clone();
                        let metadata = validation_proof.get_metadata();
                        if &metadata.schema_id == "governance" {
                            self.subject_is_gov.insert(subject_id.clone(), true);
                            // PEDIR GÉNESIS
                            let msg = request_gov_event(self.our_id.clone(), subject_id, 0);
                            self.message_channel
                                .tell(MessageTaskCommand::Request(
                                    None,
                                    msg,
                                    vec![sender],
                                    MessageConfig {
                                        timeout: 2000,
                                        replication_factor: 1.0,
                                    },
                                ))
                                .await?;
                            return Err(LedgerError::GovernanceLCE(
                                state_request.subject_id.to_str(),
                            ));
                        } else {
                            self.subject_is_gov.insert(subject_id.clone(), false);
                        }
                        let witnesses = self.get_witnesses(metadata.clone()).await?;
                        if !witnesses.contains(&self.our_id) {
                            match self
                                .database
                                .get_preauthorized_subject_and_providers(&metadata.subject_id)
                            {
                                Ok(_) => {}
                                Err(error) => match error {
                                    crate::DbError::EntryNotFound => {
                                        return Err(LedgerError::WeAreNotWitnesses(
                                            state_request.subject_id.to_str(),
                                        ));
                                    }
                                    _ => {
                                        return Err(LedgerError::DatabaseError(error));
                                    }
                                },
                            }
                        }
                        self.check_event(event.clone(), metadata.clone()).await?;
                        // Si no está en el mapa, añadirlo y enviar mensaje a gov de subject updated con el id y el sn
                        let notary_hash = DigestIdentifier::from_serializable_borsh(
                            &validation_proof,
                        )
                        .map_err(|_| {
                            LedgerError::CryptoError(String::from(
                                "Error calculating the hash of the serializable",
                            ))
                        })?;
                        let (signers, quorum) = self
                            .get_signers_and_quorum(metadata.clone(), ValidationStage::Validate)
                            .await?;
                        verify_signatures(&signatures, &signers, quorum, &notary_hash)?;
                        let sn = event.content.event_proposal.proposal.sn;
                        self.database.set_signatures(
                            &state_request.subject_id,
                            sn,
                            signatures,
                            validation_proof,
                        )?;
                        self.database.set_event(&state_request.subject_id, event)?;
                        self.ledger_state.insert(
                            state_request.subject_id.clone(),
                            LedgerState {
                                current_sn: None,
                                head: Some(sn),
                            },
                        );
                        // Pedir evento 0
                        let msg = request_event(self.our_id.clone(), state_request.subject_id, 0);
                        self.message_channel
                            .tell(MessageTaskCommand::Request(
                                None,
                                msg,
                                vec![sender],
                                MessageConfig {
                                    timeout: 2000,
                                    replication_factor: 1.0,
                                },
                            ))
                            .await?;
                    }
                };
            }
            EventRequestType::EOL(eol_request) => {
                let ledger_state = self.ledger_state.get(&eol_request.subject_id);
                let metadata = validation_proof.get_metadata();
                // Comprobar que invoker tiene permisos de invocación
                let closers = self
                    .gov_api
                    .get_signers(metadata.clone(), ValidationStage::Close)
                    .await
                    .map_err(LedgerError::GovernanceError)?;
                if !closers.contains(
                    &event
                        .content
                        .event_proposal
                        .proposal
                        .event_request
                        .signature
                        .content
                        .signer,
                ) {
                    return Err(LedgerError::Unauthorized(format!(
                        "Close unauthorized for KeyId: {}",
                        event
                            .content
                            .event_proposal
                            .proposal
                            .event_request
                            .signature
                            .content
                            .signer
                            .to_str()
                    )));
                }
                match ledger_state {
                    Some(ledger_state) => {
                        match ledger_state.current_sn {
                            Some(current_sn) => {
                                if event.content.event_proposal.proposal.sn <= current_sn {
                                    return Err(LedgerError::EventAlreadyExists);
                                }
                            }
                            None => {
                                // Es LCE y tenemos otro LCE para un sujeto en el que no tenemos génesis ... TODO:
                                return Err(LedgerError::LCEBiggerSN);
                            }
                        }
                        // Debemos comprobar si el sujeto es gobernanza
                        let mut subject = match self.database.get_subject(&eol_request.subject_id) {
                            Ok(subject) => subject,
                            Err(crate::DbError::EntryNotFound) => {
                                // Pedir génesis
                                let msg =
                                    request_event(self.our_id.clone(), eol_request.subject_id, 0);
                                self.message_channel
                                    .tell(MessageTaskCommand::Request(
                                        None,
                                        msg,
                                        vec![sender],
                                        MessageConfig {
                                            timeout: 2000,
                                            replication_factor: 1.0,
                                        },
                                    ))
                                    .await?;
                                return Err(LedgerError::SubjectNotFound("aaa".into()));
                            }
                            Err(error) => {
                                return Err(LedgerError::DatabaseError(error));
                            }
                        };
                        if !subject.active {
                            return Err(LedgerError::SubjectLifeEnd(subject.subject_id.to_str()));
                        }
                        let is_gov = self.subject_is_gov.get(&eol_request.subject_id).unwrap();
                        log::warn!("EL SUJETO ES  IS GOV: {}", is_gov);
                        if *is_gov {
                            // Al ser gov no tiene HEAD. Debemos comprobar si se trata del sn + 1
                            if event.content.event_proposal.proposal.sn > subject.sn + 1 {
                                // Pedimos el siguiente evento al que nosotros tenemos
                                let msg = request_gov_event(
                                    self.our_id.clone(),
                                    subject.subject_id.clone(),
                                    subject.sn + 1,
                                );
                                self.message_channel
                                    .tell(MessageTaskCommand::Request(
                                        None,
                                        msg,
                                        vec![sender],
                                        MessageConfig {
                                            timeout: 2000,
                                            replication_factor: 1.0,
                                        },
                                    ))
                                    .await?;
                                return Err(LedgerError::GovernanceLCE(
                                    eol_request.subject_id.to_str(),
                                ));
                            }
                        }
                        // Comprobar que las firmas son válidas y suficientes
                        // Si es el evento siguiente puedo obtener metadata de mi sistema, si es LCE lo tengo que obtener de la prueba de validación por si ha habido cambios de propietario u otros cambios
                        log::warn!(
                            "ME LLEGA EL EVENTO CON SN {}",
                            event.content.event_proposal.proposal.sn
                        );
                        let mut witnesses = self.get_witnesses(metadata.clone()).await?;
                        log::warn!("GET TESTIGOS");
                        if !witnesses.contains(&self.our_id) {
                            match self
                                .database
                                .get_preauthorized_subject_and_providers(&metadata.subject_id)
                            {
                                Ok(_) => {}
                                Err(error) => match error {
                                    crate::DbError::EntryNotFound => {
                                        return Err(LedgerError::WeAreNotWitnesses(
                                            eol_request.subject_id.to_str(),
                                        ));
                                    }
                                    _ => {
                                        return Err(LedgerError::DatabaseError(error));
                                    }
                                },
                            }
                        }
                        self.check_event(event.clone(), metadata.clone()).await?;
                        log::warn!("CHECK EVENT");
                        // Si no está en el mapa, añadirlo y enviar mensaje a gov de subject updated con el id y el sn
                        let subject_id = eol_request.subject_id.clone();
                        let (signers, quorum) = self
                            .get_signers_and_quorum(metadata.clone(), ValidationStage::Validate)
                            .await?;
                        log::warn!("GET SIGNERS AND QUORUM");
                        let state_hash = subject.state_hash_after_apply(
                            &event.content.event_proposal.proposal.json_patch,
                        )?;

                        let notary_hash = DigestIdentifier::from_serializable_borsh(
                            &validation_proof,
                        )
                        .map_err(|_| {
                            LedgerError::CryptoError(String::from(
                                "Error calculating the hash of the serializable",
                            ))
                        })?;

                        log::warn!("NOTARY HASH QUE ME LLEGA {}", notary_hash.to_str());
                        log::warn!("VALIDATION PROOF {:?}", validation_proof);
                        let notary_hash = DigestIdentifier::from_serializable_borsh(
                            &validation_proof,
                        )
                        .map_err(|_| {
                            LedgerError::CryptoError(String::from(
                                "Error calculating the hash of the serializable",
                            ))
                        })?;
                        log::warn!("SIGNATURES SIZE: {}", signatures.len());
                        log::warn!("SIGNERS SIZE {}", signers.len());
                        verify_signatures(&signatures, &signers, quorum, &notary_hash)?;
                        log::warn!("PASA POR VERIFY");
                        // Comprobar si es evento siguiente o LCE
                        if event.content.event_proposal.proposal.sn == subject.sn + 1
                            && ledger_state.head.is_none()
                        {
                            // Caso Evento Siguiente
                            // Comprobar ValidationProof
                            self.check_validation_proof(
                                &validation_proof,
                                &subject,
                                &event.signature.content.event_content_hash,
                                &state_hash,
                            )?;
                            check_context(&event, metadata, subject.properties.clone())?;
                            let sn: u64 = event.content.event_proposal.proposal.sn;
                            subject.eol_event();
                            self.database.set_signatures(
                                &eol_request.subject_id,
                                sn,
                                signatures,
                            )?;
                            self.database.set_event(&eol_request.subject_id, event)?;
                            self.database
                                .set_subject(&eol_request.subject_id, subject)?;
                            if self.subject_is_gov.get(&subject_id).unwrap().to_owned() {
                                // Enviar mensaje a gov de governance updated con el id y el sn
                                let msg = request_gov_event(
                                    self.our_id.clone(),
                                    subject_id.clone(),
                                    sn + 1,
                                );
                                self.message_channel
                                    .tell(MessageTaskCommand::Request(
                                        None,
                                        msg,
                                        vec![sender],
                                        MessageConfig {
                                            timeout: 2000,
                                            replication_factor: 1.0,
                                        },
                                    ))
                                    .await?;
                                self.gov_api
                                    .governance_updated(subject_id.clone(), sn)
                                    .await?;
                            } else {
                                self.database
                                    .del_signatures(&eol_request.subject_id, sn - 1)?;
                            }
                            self.ledger_state.insert(
                                eol_request.subject_id.clone(),
                                LedgerState {
                                    current_sn: Some(sn),
                                    head: ledger_state.head,
                                },
                            );
                            // Mandar firma de testificacion a distribution manager o el evento en sí
                            self.distribution_channel
                                .tell(DistributionMessagesNew::SignaturesNeeded {
                                    subject_id: eol_request.subject_id,
                                    sn,
                                })
                                .await?;
                        // } else if event.content.event_proposal.proposal.sn == subject.sn + 1 {
                        // Caso en el que el LCE es S + 1
                        // TODO:
                        } else if event.content.event_proposal.proposal.sn > subject.sn {
                            // Caso LCE
                            let is_gov = self.subject_is_gov.get(&subject_id).unwrap().to_owned();
                            if is_gov {
                                // No me valen los LCE de Gov
                                let msg = request_gov_event(
                                    self.our_id.clone(),
                                    subject_id,
                                    subject.sn + 1,
                                );
                                self.message_channel
                                    .tell(MessageTaskCommand::Request(
                                        None,
                                        msg,
                                        vec![sender],
                                        MessageConfig {
                                            timeout: 2000,
                                            replication_factor: 1.0,
                                        },
                                    ))
                                    .await?;
                                return Err(LedgerError::GovernanceLCE(
                                    eol_request.subject_id.to_str(),
                                ));
                            }
                            // Comprobar que LCE es mayor y quedarnos con el mas peque si tenemos otro
                            let last_lce = match ledger_state.head {
                                Some(head) => {
                                    if event.content.event_proposal.proposal.sn > head {
                                        return Err(LedgerError::LCEBiggerSN);
                                    } else {
                                        return Err(LedgerError::EOLWhenActiveLCE(
                                            eol_request.subject_id.to_str(),
                                        ));
                                    }
                                }
                                None => {
                                    // Va a ser el nuevo LCE
                                    None
                                }
                            };
                            // Si hemos llegado aquí es porque va a ser nuevo LCE
                            let sn = event.content.event_proposal.proposal.sn;
                            self.database.set_signatures(
                                &eol_request.subject_id,
                                sn,
                                signatures,
                            )?;
                            self.database.set_lce_validation_proof(
                                &eol_request.subject_id,
                                validation_proof,
                            )?;
                            self.database.set_event(&eol_request.subject_id, event)?;
                            if last_lce.is_some() {
                                let last_lce_sn = last_lce.unwrap();
                                self.database
                                    .del_signatures(&eol_request.subject_id, last_lce_sn)?;
                                self.database
                                    .del_event(&eol_request.subject_id, last_lce_sn)?;
                            } else {
                                // Borrar firmas de último evento validado
                                self.database
                                    .del_signatures(&eol_request.subject_id, subject.sn)?;
                            }
                            self.ledger_state.insert(
                                eol_request.subject_id.clone(),
                                LedgerState {
                                    current_sn: ledger_state.current_sn,
                                    head: Some(sn),
                                },
                            );
                            // Pedir evento siguiente a current_sn
                            witnesses.insert(subject.owner);
                            let msg = request_event(self.our_id.clone(), eol_request.subject_id, 0);
                            self.message_channel
                                .tell(MessageTaskCommand::Request(
                                    None,
                                    msg,
                                    witnesses.into_iter().collect(),
                                    MessageConfig {
                                        timeout: 2000,
                                        replication_factor: 0.8,
                                    },
                                ))
                                .await?;
                        } else {
                            // Caso evento repetido
                            return Err(LedgerError::EventAlreadyExists);
                        }
                    }
                    None => {
                        // Es LCE
                        // Hacer comprobaciones con la ValidationProof
                        // Comprobar que las firmas son válidas y suficientes
                        let subject_id = eol_request.subject_id.clone();
                        let metadata = validation_proof.get_metadata();
                        if &metadata.schema_id == "governance" {
                            self.subject_is_gov.insert(subject_id.clone(), true);
                            // PEDIR GÉNESIS
                            let msg = request_gov_event(self.our_id.clone(), subject_id, 0);
                            self.message_channel
                                .tell(MessageTaskCommand::Request(
                                    None,
                                    msg,
                                    vec![sender],
                                    MessageConfig {
                                        timeout: 2000,
                                        replication_factor: 1.0,
                                    },
                                ))
                                .await?;
                            return Err(LedgerError::GovernanceLCE(
                                eol_request.subject_id.to_str(),
                            ));
                        } else {
                            self.subject_is_gov.insert(subject_id.clone(), false);
                        }
                        let mut witnesses = self.get_witnesses(metadata.clone()).await?;
                        if !witnesses.contains(&self.our_id) {
                            match self
                                .database
                                .get_preauthorized_subject_and_providers(&metadata.subject_id)
                            {
                                Ok(_) => {}
                                Err(error) => match error {
                                    crate::DbError::EntryNotFound => {
                                        return Err(LedgerError::WeAreNotWitnesses(
                                            eol_request.subject_id.to_str(),
                                        ));
                                    }
                                    _ => {
                                        return Err(LedgerError::DatabaseError(error));
                                    }
                                },
                            }
                        }
                        self.check_event(event.clone(), metadata.clone()).await?;
                        // Si no está en el mapa, añadirlo y enviar mensaje a gov de subject updated con el id y el sn
                        let notary_hash = DigestIdentifier::from_serializable_borsh(
                            &validation_proof,
                        )
                        .map_err(|_| {
                            LedgerError::CryptoError(String::from(
                                "Error calculating the hash of the serializable",
                            ))
                        })?;
                        let (signers, quorum) = self
                            .get_signers_and_quorum(metadata.clone(), ValidationStage::Validate)
                            .await?;
                        verify_signatures(&signatures, &signers, quorum, &notary_hash)?;
                        let sn = event.content.event_proposal.proposal.sn;
                        self.database
                            .set_signatures(&eol_request.subject_id, sn, signatures)?;
                        self.database.set_event(&eol_request.subject_id, event)?;
                        self.ledger_state.insert(
                            eol_request.subject_id.clone(),
                            LedgerState {
                                current_sn: None,
                                head: Some(sn),
                            },
                        );
                        // Pedir evento 0
                        let msg = request_event(self.our_id.clone(), eol_request.subject_id, 0);
                        self.message_channel
                            .tell(MessageTaskCommand::Request(
                                None,
                                msg,
                                vec![sender],
                                MessageConfig {
                                    timeout: 2000,
                                    replication_factor: 1.0,
                                },
                            ))
                            .await?;
                    }
                }
            }
        }
        Ok(())
    }

    pub async fn external_intermediate_event(&mut self, event: Event) -> Result<(), LedgerError> {
        // Comprobaciones criptográficas
        event.check_signatures()?;
        // Comprobar si es genesis o state
        let subject_id = match &event.content.event_proposal.proposal.event_request.request {
            EventRequestType::Create(create_request) => {
                // Comprobar si había un LCE previo o es genesis puro, si es genesis puro rechazar y que manden por la otra petición aunque sea con hashset de firmas vacío
                create_subject_id(&event)?
            }
            EventRequestType::State(state_request) => state_request.subject_id.clone(),
            EventRequestType::Transfer(transfer_request) => transfer_request.subject_id.clone(),
            EventRequestType::EOL(eol_request) => {
                return Err(LedgerError::IntermediateEOL(
                    eol_request.subject_id.to_str(),
                ))
            }
        };
        let ledger_state = self.ledger_state.get(&subject_id);
        match ledger_state {
            Some(ledger_state) => {
                // Comprobar que tengo firmas de un evento mayor y que es el evento siguiente que necesito para este subject
                match ledger_state.head {
                    Some(head) => {
                        match ledger_state.current_sn {
                            Some(current_sn) => {
                                let subject = match self.database.get_subject(&subject_id) {
                                    Ok(subject) => subject,
                                    Err(crate::DbError::EntryNotFound) => {
                                        return Err(LedgerError::SubjectNotFound("".into()));
                                    }
                                    Err(error) => {
                                        return Err(LedgerError::DatabaseError(error));
                                    }
                                };
                                let metadata = Metadata {
                                    namespace: subject.namespace.clone(),
                                    subject_id: subject.subject_id.clone(),
                                    governance_id: subject.governance_id.clone(),
                                    governance_version: event
                                        .content
                                        .event_proposal
                                        .proposal
                                        .gov_version,
                                    schema_id: subject.schema_id.clone(),
                                    owner: subject.owner.clone(),
                                    creator: subject.creator.clone(),
                                };
                                // Comprobar que el evento es el siguiente
                                if event.content.event_proposal.proposal.sn == current_sn + 1 {
                                    // Comprobar que el evento es el que necesito
                                    match &event
                                        .content
                                        .event_proposal
                                        .proposal
                                        .event_request
                                        .request
                                    {
                                        EventRequestType::Create(_) => {
                                            return Err(LedgerError::UnexpectedCreateEvent)
                                        }
                                        EventRequestType::State(_) => {
                                            self.check_event(event.clone(), metadata.clone())
                                                .await?;
                                            check_context(
                                                &event,
                                                metadata.clone(),
                                                subject.properties.clone(),
                                            )?;
                                        }
                                        EventRequestType::Transfer(_) => {
                                            self.check_transfer_event(event.clone())?;
                                        }
                                        EventRequestType::EOL(_) => unreachable!(),
                                    }
                                    self.database.set_event(&subject_id, event.clone())?;
                                    self.event_sourcing(event.clone())?;
                                    if head == current_sn + 2 {
                                        // Hacer event sourcing del LCE tambien y actualizar subject
                                        let head_event = self
                                            .database
                                            .get_event(&subject_id, head)
                                            .map_err(|error| match error {
                                                crate::database::Error::EntryNotFound => {
                                                    LedgerError::UnexpectEventMissingInEventSourcing
                                                }
                                                _ => LedgerError::DatabaseError(error),
                                            })?;
                                        // Comprobar ValidationProof
                                        let validation_proof =
                                            self.database.get_lce_validation_proof(&subject_id)?;
                                        let state_hash = subject.state_hash_after_apply(
                                            &head_event.content.event_proposal.proposal.json_patch,
                                        )?;
                                        // TODO: Si falla aquí inutilizamos sujeto???
                                        self.check_validation_proof(
                                            &validation_proof,
                                            &subject,
                                            &head_event.signature.content.event_content_hash,
                                            &state_hash,
                                        )?;
                                        self.event_sourcing(head_event)?;
                                        self.ledger_state.insert(
                                            subject_id.clone(),
                                            LedgerState {
                                                current_sn: Some(head),
                                                head: None,
                                            },
                                        );
                                        self.database.del_lce_validation_proof(&subject_id)?;
                                        // Se llega hasta el LCE con el event sourcing
                                        // Pedir firmas de testificación
                                        self.distribution_channel
                                            .tell(DistributionMessagesNew::SignaturesNeeded {
                                                subject_id: subject_id.clone(),
                                                sn: head,
                                            })
                                            .await?;
                                    } else {
                                        self.ledger_state.insert(
                                            subject_id.clone(),
                                            LedgerState {
                                                current_sn: Some(current_sn + 1),
                                                head: Some(head),
                                            },
                                        );
                                        // No se llega hasta el LCE con el event sourcing
                                        // Pedir siguiente evento
                                        let mut witnesses =
                                            self.get_witnesses(metadata.clone()).await?;
                                        witnesses.insert(metadata.owner);
                                        let msg = request_event(
                                            self.our_id.clone(),
                                            subject_id,
                                            current_sn + 2,
                                        );
                                        self.message_channel
                                            .tell(MessageTaskCommand::Request(
                                                None,
                                                msg,
                                                witnesses.into_iter().collect(),
                                                MessageConfig {
                                                    timeout: 2000,
                                                    replication_factor: 0.8,
                                                },
                                            ))
                                            .await?;
                                    }
                                    Ok(())
                                } else {
                                    // El evento no es el que necesito
                                    Err(LedgerError::EventNotNext)
                                }
                            }
                            None => {
                                // TODO: Comprobar antes del event sourcing si el LCE ES 1.

                                // El siguiente es el evento 0
                                if event.content.event_proposal.proposal.sn == 0 {
                                    // Comprobar que el evento 0 es el que necesito
                                    let metadata = self
                                        .check_genesis(event.clone(), subject_id.clone())
                                        .await?;
                                    // Check LCE validity. Ya no hace falta porque lo hacemos con la prueba de validación.
                                    // let lce = self.database.get_event(&subject_id, head)?;
                                    // match self.check_event(lce, metadata.clone()).await {
                                    //     Ok(_) => {}
                                    //     Err(error) => {
                                    //         log::error!("Error checking LCE: {}", error);
                                    //         // Borrar genesis y LCE
                                    //         self.database.del_event(&subject_id, 0)?;
                                    //         self.database.del_event(&subject_id, head)?;
                                    //         self.database.del_subject(&subject_id)?;
                                    //         self.database.del_signatures(&subject_id, head)?;
                                    //         return Err(LedgerError::InvalidLCEAfterGenesis(
                                    //             subject_id.to_str(),
                                    //         ));
                                    //     }
                                    // };
                                    if head == 1 {
                                        let subject = self.database.get_subject(&subject_id)?;
                                        let head_event = self
                                            .database
                                            .get_event(&subject_id, head)
                                            .map_err(|error| match error {
                                                crate::database::Error::EntryNotFound => {
                                                    LedgerError::UnexpectEventMissingInEventSourcing
                                                }
                                                _ => LedgerError::DatabaseError(error),
                                            })?;
                                        // Comprobar ValidationProof
                                        let validation_proof =
                                            self.database.get_lce_validation_proof(&subject_id)?;
                                        let state_hash = subject.state_hash_after_apply(
                                            &head_event.content.event_proposal.proposal.json_patch,
                                        )?;
                                        // TODO: Si falla aquí inutilizamos sujeto???
                                        self.check_validation_proof(
                                            &validation_proof,
                                            &subject,
                                            &head_event.signature.content.event_content_hash,
                                            &state_hash,
                                        )?;
                                        // Hacer event sourcing del evento 1 tambien y actualizar subject
                                        self.event_sourcing(head_event)?;
                                        self.ledger_state.insert(
                                            subject_id.clone(),
                                            LedgerState {
                                                current_sn: Some(1),
                                                head: None,
                                            },
                                        );
                                        self.database.del_lce_validation_proof(&subject_id)?;
                                        // Se llega hasta el LCE con el event sourcing
                                        // Pedir firmas de testificación
                                        self.distribution_channel
                                            .tell(DistributionMessagesNew::SignaturesNeeded {
                                                subject_id: subject_id.clone(),
                                                sn: 1,
                                            })
                                            .await?;
                                    } else {
                                        self.ledger_state.insert(
                                            subject_id.clone(),
                                            LedgerState {
                                                current_sn: Some(0),
                                                head: Some(head),
                                            },
                                        );
                                        // No se llega hasta el LCE con el event sourcing
                                        // Pedir siguiente evento
                                        let mut witnesses =
                                            self.get_witnesses(metadata.clone()).await?;
                                        witnesses.insert(metadata.owner);
                                        let msg = request_event(self.our_id.clone(), subject_id, 1);
                                        self.message_channel
                                            .tell(MessageTaskCommand::Request(
                                                None,
                                                msg,
                                                witnesses.into_iter().collect(),
                                                MessageConfig {
                                                    timeout: 2000,
                                                    replication_factor: 0.8,
                                                },
                                            ))
                                            .await?;
                                    }
                                    Ok(())
                                } else {
                                    // El evento 0 no es el que necesito
                                    Err(LedgerError::UnsignedUnknowEvent)
                                }
                            }
                        }
                    }
                    None => Err(LedgerError::UnsignedUnknowEvent),
                }
            }
            None => Err(LedgerError::UnsignedUnknowEvent),
        }
    }

    pub async fn get_event(
        &self,
        who_asked: KeyIdentifier,
        subject_id: DigestIdentifier,
        sn: u64,
    ) -> Result<Event, LedgerError> {
        let event = self.database.get_event(&subject_id, sn)?;
        self.message_channel
            .tell(MessageTaskCommand::Request(
                None,
                TapleMessages::LedgerMessages(super::LedgerCommand::ExternalIntermediateEvent {
                    event: event.clone(),
                }),
                vec![who_asked],
                MessageConfig::direct_response(),
            ))
            .await?;
        Ok(event)
    }

    pub async fn get_next_gov(
        &self,
        who_asked: KeyIdentifier,
        subject_id: DigestIdentifier,
        sn: u64,
    ) -> Result<(Event, HashSet<Signature>), LedgerError> {
        log::warn!("GET NEXT GOV");
        log::info!("Getting NG: {}..............{}", subject_id.to_str(), sn);
        log::info!("Who Asked: {}", who_asked.to_str());
        let event = self.database.get_event(&subject_id, sn)?;
        let (signatures, validation_proof) = match self.database.get_signatures(&subject_id, sn) {
            Ok((s, validation_proof)) => (s, validation_proof),
            Err(error) => return Err(LedgerError::DatabaseError(error))
        };
        self.message_channel
            .tell(MessageTaskCommand::Request(
                None,
                TapleMessages::LedgerMessages(super::LedgerCommand::ExternalEvent {
                    sender: self.our_id.clone(),
                    event: event.clone(),
                    signatures: signatures.clone(),
                    validation_proof,
                }),
                vec![who_asked],
                MessageConfig::direct_response(),
            ))
            .await?;
        Ok((event, signatures))
    }

    pub async fn get_lce(
        &self,
        who_asked: KeyIdentifier,
        subject_id: DigestIdentifier,
    ) -> Result<(Event, HashSet<Signature>), LedgerError> {
        log::info!("Getting LCE: {}", subject_id.to_str());
        log::info!("Who Asked: {}", who_asked.to_str());
        let subject = self.database.get_subject(&subject_id)?;
        let event = self.database.get_event(&subject_id, subject.sn)?;
        let (signatures, validation_proof) = match self.database.get_signatures(&subject_id, subject.sn) {
            Ok((s, validation_proof)) => (s, validation_proof),
            Err(error) => return Err(LedgerError::DatabaseError(error))
        };

        self.message_channel
            .tell(MessageTaskCommand::Request(
                None,
                TapleMessages::LedgerMessages(super::LedgerCommand::ExternalEvent {
                    sender: self.our_id.clone(),
                    event: event.clone(),
                    signatures: signatures.clone(),
                    validation_proof,
                }),
                vec![who_asked],
                MessageConfig::direct_response(),
            ))
            .await?;
        Ok((event, signatures))
    }

    async fn get_witnesses(
        &self,
        metadata: Metadata,
    ) -> Result<HashSet<KeyIdentifier>, LedgerError> {
        let signers = self
            .gov_api
            .get_signers(metadata, ValidationStage::Witness)
            .await?;
        Ok(signers)
    }

    // TODO Existe otra igual en event manager, unificar en una sola y poner en utils
    async fn get_signers_and_quorum(
        &self,
        metadata: Metadata,
        stage: ValidationStage,
    ) -> Result<(HashSet<KeyIdentifier>, u32), LedgerError> {
        let signers = self
            .gov_api
            .get_signers(metadata.clone(), stage.clone())
            .await?;
        let quorum_size = self.gov_api.get_quorum(metadata, stage).await?;
        Ok((signers, quorum_size))
    }

    fn check_validation_proof(
        &self,
        validation_proof: &ValidationProof,
        subject: &Subject,
        event_hash: &DigestIdentifier,
        state_hash: &DigestIdentifier,
    ) -> Result<(), LedgerError> {
        let hash_prev_event = match self.database.get_event(&subject.subject_id, subject.sn) {
            Ok(event) => event.signature.content.event_content_hash.clone(),
            Err(error) => match error {
                crate::DbError::EntryNotFound => {
                    if subject.sn == 0 {
                        DigestIdentifier::default()
                    } else {
                        return Err(LedgerError::DatabaseError(error));
                    }
                }
                _ => return Err(LedgerError::DatabaseError(error)),
            },
        };
        if subject.governance_id != validation_proof.governance_id {
            return Err(LedgerError::ValidationProofError(
                "Governance ID does not match".to_string(),
            ));
        } else if validation_proof.subject_id != subject.subject_id {
            return Err(LedgerError::ValidationProofError(
                "Subject ID does not match".to_string(),
            ));
        } else if validation_proof.sn != subject.sn + 1 {
            return Err(LedgerError::ValidationProofError(
                "Subject SN does not match".to_string(),
            ));
        } else if validation_proof.schema_id != subject.schema_id {
            return Err(LedgerError::ValidationProofError(
                "Schema ID does not match".to_string(),
            ));
        } else if validation_proof.namespace != subject.namespace {
            return Err(LedgerError::ValidationProofError(
                "Namespace does not match".to_string(),
            ));
        } else if validation_proof.prev_event_hash != hash_prev_event {
            return Err(LedgerError::ValidationProofError(
                "Hash Prev Event does not match".to_string(),
            ));
        } else if &validation_proof.event_hash != event_hash {
            return Err(LedgerError::ValidationProofError(
                "Hash Event does not match".to_string(),
            ));
        } else if state_hash != &validation_proof.state_hash {
            return Err(LedgerError::ValidationProofError(
                "Hash of State does not match".to_string(),
            ));
        } else if validation_proof.subject_public_key != subject.public_key {
            return Err(LedgerError::ValidationProofError(
                "Subject Public Key does not match".to_string(),
            ));
        } else if validation_proof.owner != subject.owner {
            return Err(LedgerError::ValidationProofError(
                "Owner does not match".to_string(),
            ));
        } else if validation_proof.creator != subject.creator {
            return Err(LedgerError::ValidationProofError(
                "Creator does not match".to_string(),
            ));
        }
        Ok(())
    }

    async fn check_genesis(
        &self,
        event: Event,
        subject_id: DigestIdentifier,
    ) -> Result<Metadata, LedgerError> {
        let EventRequestType::Create(create_request) = &event.content.event_proposal.proposal.event_request.request else {
            return Err(LedgerError::StateInGenesis);
        };

        let invoker = event
            .content
            .event_proposal
            .proposal
            .event_request
            .signature
            .content
            .signer
            .clone();
        let metadata = Metadata {
            namespace: create_request.namespace.clone(),
            subject_id: subject_id.clone(),
            governance_id: create_request.governance_id.clone(),
            governance_version: event.content.event_proposal.proposal.gov_version,
            schema_id: create_request.schema_id.clone(),
            owner: invoker.clone(),
            creator: invoker.clone(),
        };
        // Ignoramos las firmas por ahora
        // Comprobar que el creador tiene permisos de creación
        if &create_request.schema_id != "governance" {
            let creation_roles = self
                .gov_api
                .get_signers(metadata.clone(), ValidationStage::Create)
                .await?;
            if !creation_roles.contains(&invoker) {
                return Err(LedgerError::Unauthorized("Crreator not allowed".into()));
            } // TODO: No estamos comprobando que pueda ser un external el que cree el subject y lo permitamos si tenia permisos.
        }
        // Crear sujeto y añadirlo a base de datos
        let init_state = self
            .gov_api
            .get_init_state(
                metadata.governance_id.clone(),
                metadata.schema_id.clone(),
                metadata.governance_version.clone(),
            )
            .await?;
        let init_state = serde_json::to_string(&init_state)
            .map_err(|_| LedgerError::ErrorParsingJsonString("Init state".to_owned()))?;
        let subject = Subject::from_genesis_event(event.clone(), init_state)?;
        self.database
            .set_governance_index(&subject_id, &subject.governance_id)?;
        self.database.set_event(&subject_id, event)?;
        self.database.set_subject(&subject_id, subject)?;
        Ok(metadata)
    }

    fn event_sourcing_eol(&self, event: Event) -> Result<(), LedgerError> {
        let subject_id = {
            match event.content.event_proposal.proposal.event_request.request {
                EventRequestType::EOL(eol_request) => eol_request.subject_id.clone(),
                _ => return Err(LedgerError::EventDoesNotFitHash),
            }
        };
        let sn = event.content.event_proposal.proposal.sn;
        let prev_event =
            self.database
                .get_event(&subject_id, sn - 1)
                .map_err(|error| match error {
                    crate::database::Error::EntryNotFound => {
                        LedgerError::UnexpectEventMissingInEventSourcing
                    }
                    _ => LedgerError::DatabaseError(error),
                })?;
        // Comprobar evento previo encaja
        if event.content.event_proposal.proposal.hash_prev_event
            != prev_event.signature.content.event_content_hash
        {
            return Err(LedgerError::EventDoesNotFitHash);
        }
        let mut subject = self.database.get_subject(&subject_id)?;
        subject.eol_event();
        self.database.set_subject(&subject_id, subject)?;
        Ok(())
    }

    fn event_sourcing_transfer(
        &self,
        subject_id: DigestIdentifier,
        sn: u64,
        owner: KeyIdentifier,
        public_key: KeyIdentifier,
    ) -> Result<(), LedgerError> {
        let prev_event =
            self.database
                .get_event(&subject_id, sn - 1)
                .map_err(|error| match error {
                    crate::database::Error::EntryNotFound => {
                        LedgerError::UnexpectEventMissingInEventSourcing
                    }
                    _ => LedgerError::DatabaseError(error),
                })?;
        let event = self
            .database
            .get_event(&subject_id, sn)
            .map_err(|error| match error {
                crate::database::Error::EntryNotFound => {
                    LedgerError::UnexpectEventMissingInEventSourcing
                }
                _ => LedgerError::DatabaseError(error),
            })?;
        // Comprobar evento previo encaja
        if event.content.event_proposal.proposal.hash_prev_event
            != prev_event.signature.content.event_content_hash
        {
            return Err(LedgerError::EventDoesNotFitHash);
        }
        let mut subject = self.database.get_subject(&subject_id)?;
        let (keypair, to_delete) = if event
            .content
            .event_proposal
            .proposal
            .event_request
            .signature
            .content
            .signer
            == self.our_id
        {
            // TODO: ANALIZAR QUE DEBERÍAMOS HACER SI SE NOS TRANSFIERE Y NO LO QUEREMOS
            // La transferencia es a nosotros
            match self.database.get_expecting_transfer(&subject_id) {
                Ok(keypair) => (Some(keypair), true),
                Err(DbError::EntryNotFound) => {
                    return Err(LedgerError::UnexpectedTransfer);
                }
                Err(error) => return Err(LedgerError::DatabaseError(error)),
            }
        } else {
            (None, false)
        };
        subject.transfer_subject(
            owner,
            public_key,
            keypair,
            event.content.event_proposal.proposal.sn,
        );
        self.database.set_subject(&subject_id, subject)?;
        if to_delete {
            self.database.del_expecting_transfer(&subject_id)?;
        }
        Ok(())
    }

    fn event_sourcing(&self, event: Event) -> Result<(), LedgerError> {
        match &event.content.event_proposal.proposal.event_request.request {
            EventRequestType::Transfer(transfer_request) => self.event_sourcing_transfer(
                transfer_request.subject_id.clone(),
                event.content.event_proposal.proposal.sn,
                event.content.event_proposal.proposal.event_request.signature.content.signer.clone(),
                transfer_request.public_key.clone(),
            ),
            EventRequestType::Create(_) => return Err(LedgerError::UnexpectedCreateEvent),
            EventRequestType::State(state_request) => self.event_sourcing_state(
                state_request.subject_id.clone(),
                event.content.event_proposal.proposal.sn,
                event,
            ),
            EventRequestType::EOL(eol_request) => self.event_sourcing_eol(event),
        }
    }

    fn event_sourcing_state(
        &self,
        subject_id: DigestIdentifier,
        sn: u64,
        event: Event,
    ) -> Result<(), LedgerError> {
        let prev_event =
            self.database
                .get_event(&subject_id, sn - 1)
                .map_err(|error| match error {
                    crate::database::Error::EntryNotFound => {
                        LedgerError::UnexpectEventMissingInEventSourcing
                    }
                    _ => LedgerError::DatabaseError(error),
                })?;
        // Comprobar evento previo encaja
        if event.content.event_proposal.proposal.hash_prev_event
            != prev_event.signature.content.event_content_hash
        {
            return Err(LedgerError::EventDoesNotFitHash);
        }
        let mut subject = self.database.get_subject(&subject_id)?;
        // let metadata = Metadata {
        //     namespace: subject.namespace.clone(),
        //     subject_id: subject.subject_id.clone(),
        //     governance_id: subject.governance_id.clone(),
        //     governance_version: event.content.event_proposal.proposal.gov_version,
        //     schema_id: subject.schema_id.clone(),
        //     owner: subject.owner.clone(),
        //     creator: subject.creator.clone(),
        // };
        // check_context(&event, metadata, subject.properties.clone())?;
        subject.update_subject(
            &event.content.event_proposal.proposal.json_patch,
            event.content.event_proposal.proposal.sn,
        )?;
        self.database.set_subject(&subject_id, subject)?;
        Ok(())
    }

    fn check_transfer_event(&self, event: Event) -> Result<(), LedgerError> {
        if event.content.event_proposal.proposal.evaluation.is_some() {
            return Err(LedgerError::EvaluationInTransferEvent);
        }
        if !event.content.approvals.is_empty() {
            return Err(LedgerError::ApprovalInTransferEvent);
        }
        Ok(())
    }

    async fn check_event(&self, event: Event, metadata: Metadata) -> Result<(), LedgerError> {
        // Comprobar que las firmas de evaluación y/o aprobación hacen quorum
        let (signers, quorum) = self
            .get_signers_and_quorum(metadata.clone(), ValidationStage::Evaluate)
            .await?;
        let evaluation_hash = DigestIdentifier::from_serializable_borsh(
            &event
                .content
                .event_proposal
                .proposal
                .evaluation
                .clone()
                .unwrap(),
        )
        .map_err(|_| {
            LedgerError::CryptoError(String::from(
                "Error calculating the hash of the serializable evaluation",
            ))
        })?;
        verify_signatures(
            &event.content.event_proposal.proposal.evaluation_signatures,
            &signers,
            quorum,
            &evaluation_hash,
        )?;
        if event
            .content
            .event_proposal
            .proposal
            .evaluation
            .clone()
            .unwrap()
            .approval_required
        {
            let (signers, quorum) = self
                .get_signers_and_quorum(metadata, ValidationStage::Approve)
                .await?;
            verify_approval_signatures(&event.content.approvals, &signers, quorum)?;
        }
        Ok(())
    }
}

fn check_context(
    event: &Event,
    metadata: Metadata,
    prev_properties: String,
) -> Result<(), LedgerError> {
    let event_preevaluation = EventPreEvaluation {
        event_request: event.content.event_proposal.proposal.event_request.clone(),
        context: Context {
            governance_id: metadata.governance_id,
            schema_id: metadata.schema_id,
            creator: metadata.creator,
            owner: metadata.owner,
            actual_state: prev_properties,
            namespace: metadata.namespace,
            governance_version: event.content.event_proposal.proposal.gov_version,
        },
        sn: event.content.event_proposal.proposal.sn,
    };
    let event_preevaluation_hash = DigestIdentifier::from_serializable_borsh(&event_preevaluation)
        .map_err(|_| {
            LedgerError::CryptoError(String::from(
                "Error calculating the hash of the event pre-evaluation",
            ))
        })?;
    if event_preevaluation_hash
        != event
            .content
            .event_proposal
            .proposal
            .evaluation
            .as_ref()
            .unwrap()
            .preevaluation_hash
    {
        return Err(LedgerError::CryptoError(String::from(
            "The hash of the event pre-evaluation calculed does not match with the one in the event",
        )));
    }
    Ok(())
}

fn verify_approval_signatures(
    approvals: &HashSet<Approval>,
    signers: &HashSet<KeyIdentifier>,
    quorum_size: u32,
) -> Result<(), LedgerError> {
    let mut actual_signers = HashSet::new();
    for approval in approvals.iter() {
        let approval_hash =
            DigestIdentifier::from_serializable_borsh(&approval.content).map_err(|_| {
                LedgerError::CryptoError(String::from(
                    "Error calculating the hash of the serializable approval",
                ))
            })?;
        let signature = approval.signature.clone();
        let signer = signature.content.signer.clone();
        if &signature.content.event_content_hash != &approval_hash {
            log::error!("Invalid Event Hash in Approval");
            continue;
        }
        match signature.verify() {
            Ok(_) => (),
            Err(_) => {
                log::error!("Invalid Signature Detected");
                continue;
            }
        }
        if !signers.contains(&signer) {
            log::error!("Signer {} not allowed", signer.to_str());
            continue;
        }
        if !actual_signers.insert(signer.clone()) {
            log::error!(
                "Signer {} in more than one validation signature",
                signer.to_str()
            );
            continue;
        }
    }
    if actual_signers.len() < quorum_size as usize {
        log::error!(
            "Not enough signatures Approval. Expected: {}, Actual: {}",
            quorum_size,
            actual_signers.len()
        );
        return Err(LedgerError::NotEnoughSignatures("Approval failed".into()));
    }
    Ok(())
}

fn verify_signatures(
    signatures: &HashSet<Signature>,
    signers: &HashSet<KeyIdentifier>,
    quorum_size: u32,
    event_hash: &DigestIdentifier,
) -> Result<(), LedgerError> {
    log::warn!("EL EVENT HASH ES {}", event_hash.to_str());
    let mut actual_signers = HashSet::new();
    for signature in signatures.iter() {
        let signer = signature.content.signer.clone();
        if &signature.content.event_content_hash != event_hash {
            log::error!("Invalid Event Hash in Signature");
            continue;
        }
        match signature.verify() {
            Ok(_) => (),
            Err(_) => {
                log::error!("Invalid Signature Detected");
                continue;
            }
        }
        if !signers.contains(&signer) {
            log::error!("Signer {} not allowed", signer.to_str());
            continue;
        }
        if !actual_signers.insert(signer.clone()) {
            log::error!(
                "Signer {} in more than one validation/Evaluation signature",
                signer.to_str()
            );
            continue;
        }
    }
    if actual_signers.len() < quorum_size as usize {
        log::error!(
            "Not enough signatures Validation/Evaluation. Expected: {}, Actual: {}",
            quorum_size,
            actual_signers.len()
        );
        return Err(LedgerError::NotEnoughSignatures(event_hash.to_str()));
    }
    Ok(())
}

fn create_subject_id(event: &Event) -> Result<DigestIdentifier, LedgerError> {
    match DigestIdentifier::from_serializable_borsh((
        &event
            .content
            .event_proposal
            .proposal
            .event_request
            .signature
            .content
            .event_content_hash,
        &event
            .content
            .event_proposal
            .subject_signature
            .content
            .signer
            .public_key, // No estoy seguro que esto equivalga al vector de bytes pero creo que si
    )) {
        Ok(subject_id) => Ok(subject_id),
        Err(_) => Err(LedgerError::CryptoError(
            "Error creating subject_id in external event".to_owned(),
        )),
    }
}<|MERGE_RESOLUTION|>--- conflicted
+++ resolved
@@ -70,12 +70,16 @@
         let data = self.database.get_all_expecting_transfers()?;
         for (subject_id, _providers) in data {
             // All expecting subjects should be preauthorized
-            match self.database.get_preauthorized_subject_and_providers(&subject_id) {
-                Ok(_) => {},
+            match self
+                .database
+                .get_preauthorized_subject_and_providers(&subject_id)
+            {
+                Ok(_) => {}
                 Err(DbError::EntryNotFound) => {
                     // Añadimos sujeto como preautorizado
-                    self.database.set_preauthorized_subject_and_providers(&subject_id, HashSet::new())?;
-                },
+                    self.database
+                        .set_preauthorized_subject_and_providers(&subject_id, HashSet::new())?;
+                }
                 Err(error) => return Err(LedgerError::DatabaseError(error)),
             }
         }
@@ -258,7 +262,7 @@
         &mut self,
         event: Event,
         signatures: HashSet<Signature>,
-        validation_proof: ValidationProof
+        validation_proof: ValidationProof,
     ) -> Result<(), LedgerError> {
         let sn = event.content.event_proposal.proposal.sn;
         let subject_id = match &event.content.event_proposal.proposal.event_request.request {
@@ -278,10 +282,7 @@
                     &subject_id,
                     event.content.event_proposal.proposal.sn,
                     signatures,
-<<<<<<< HEAD
-=======
                     validation_proof, // Current Owner
->>>>>>> 0ba5fbef
                 )?;
                 let json_patch = event.content.event_proposal.proposal.json_patch.as_str();
                 subject.update_subject(json_patch, event.content.event_proposal.proposal.sn)?;
@@ -383,6 +384,7 @@
                     &subject_id,
                     event.content.event_proposal.proposal.sn,
                     signatures,
+                    validation_proof,
                 )?;
                 self.database.set_event(&subject_id, event.clone())?;
                 subject.eol_event();
@@ -517,12 +519,9 @@
                                     return Err(LedgerError::DatabaseError(error));
                                 }
                             };
-<<<<<<< HEAD
                         if !subject.active {
                             return Err(LedgerError::SubjectLifeEnd(subject.subject_id.to_str()));
                         }
-=======
->>>>>>> 0ba5fbef
                         let is_gov = self
                             .subject_is_gov
                             .get(&transfer_request.subject_id)
@@ -582,9 +581,6 @@
                         let (signers, quorum) = self
                             .get_signers_and_quorum(metadata.clone(), ValidationStage::Validate)
                             .await?;
-<<<<<<< HEAD
-                        let state_hash = subject.get_state_hash()?;
-=======
                         let prev_event_hash = if event.content.event_proposal.proposal.sn == 0 {
                             return Err(LedgerError::StateEventWithZeroSNDetected);
                         } else {
@@ -616,7 +612,6 @@
                         //     state_hash,
                         //     event.content.event_proposal.proposal.gov_version,
                         // );
->>>>>>> 0ba5fbef
                         let notary_hash = DigestIdentifier::from_serializable_borsh(
                             &validation_proof,
                         )
@@ -1198,9 +1193,6 @@
                         let (signers, quorum) = self
                             .get_signers_and_quorum(metadata.clone(), ValidationStage::Validate)
                             .await?;
-<<<<<<< HEAD
-                        log::warn!("GET SIGNERS AND QUORUM");
-=======
                         let prev_event_hash = if event.content.event_proposal.proposal.sn == 0 {
                             DigestIdentifier::default()
                         } else {
@@ -1213,7 +1205,6 @@
                                 .content
                                 .event_content_hash
                         };
->>>>>>> 0ba5fbef
                         let state_hash = subject.state_hash_after_apply(
                             &event.content.event_proposal.proposal.json_patch,
                         )?;
@@ -1229,8 +1220,6 @@
 
                         log::warn!("NOTARY HASH QUE ME LLEGA {}", notary_hash.to_str());
                         log::warn!("VALIDATION PROOF {:?}", validation_proof);
-<<<<<<< HEAD
-=======
 
                         let validation_proof = ValidationProof::new(
                             &subject,
@@ -1241,7 +1230,6 @@
                             event.content.event_proposal.proposal.gov_version,
                             metadata.owner.clone(),
                         );
->>>>>>> 0ba5fbef
                         let notary_hash = DigestIdentifier::from_serializable_borsh(
                             &validation_proof,
                         )
@@ -1689,6 +1677,7 @@
                                 &eol_request.subject_id,
                                 sn,
                                 signatures,
+                                validation_proof,
                             )?;
                             self.database.set_event(&eol_request.subject_id, event)?;
                             self.database
@@ -1782,6 +1771,7 @@
                                 &eol_request.subject_id,
                                 sn,
                                 signatures,
+                                validation_proof,
                             )?;
                             self.database.set_lce_validation_proof(
                                 &eol_request.subject_id,
@@ -1886,8 +1876,12 @@
                             .await?;
                         verify_signatures(&signatures, &signers, quorum, &notary_hash)?;
                         let sn = event.content.event_proposal.proposal.sn;
-                        self.database
-                            .set_signatures(&eol_request.subject_id, sn, signatures)?;
+                        self.database.set_signatures(
+                            &eol_request.subject_id,
+                            sn,
+                            signatures,
+                            validation_proof,
+                        )?;
                         self.database.set_event(&eol_request.subject_id, event)?;
                         self.ledger_state.insert(
                             eol_request.subject_id.clone(),
@@ -2209,7 +2203,7 @@
         let event = self.database.get_event(&subject_id, sn)?;
         let (signatures, validation_proof) = match self.database.get_signatures(&subject_id, sn) {
             Ok((s, validation_proof)) => (s, validation_proof),
-            Err(error) => return Err(LedgerError::DatabaseError(error))
+            Err(error) => return Err(LedgerError::DatabaseError(error)),
         };
         self.message_channel
             .tell(MessageTaskCommand::Request(
@@ -2236,10 +2230,11 @@
         log::info!("Who Asked: {}", who_asked.to_str());
         let subject = self.database.get_subject(&subject_id)?;
         let event = self.database.get_event(&subject_id, subject.sn)?;
-        let (signatures, validation_proof) = match self.database.get_signatures(&subject_id, subject.sn) {
-            Ok((s, validation_proof)) => (s, validation_proof),
-            Err(error) => return Err(LedgerError::DatabaseError(error))
-        };
+        let (signatures, validation_proof) =
+            match self.database.get_signatures(&subject_id, subject.sn) {
+                Ok((s, validation_proof)) => (s, validation_proof),
+                Err(error) => return Err(LedgerError::DatabaseError(error)),
+            };
 
         self.message_channel
             .tell(MessageTaskCommand::Request(
@@ -2508,7 +2503,15 @@
             EventRequestType::Transfer(transfer_request) => self.event_sourcing_transfer(
                 transfer_request.subject_id.clone(),
                 event.content.event_proposal.proposal.sn,
-                event.content.event_proposal.proposal.event_request.signature.content.signer.clone(),
+                event
+                    .content
+                    .event_proposal
+                    .proposal
+                    .event_request
+                    .signature
+                    .content
+                    .signer
+                    .clone(),
                 transfer_request.public_key.clone(),
             ),
             EventRequestType::Create(_) => return Err(LedgerError::UnexpectedCreateEvent),
