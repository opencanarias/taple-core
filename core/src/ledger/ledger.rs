--- conflicted
+++ resolved
@@ -9,11 +9,7 @@
         models::{approval::Approval, state::Subject},
     },
     database::DB,
-<<<<<<< HEAD
-    distribution::{AskForSignatures, DistributionMessagesNew},
-=======
     distribution::{DistributionMessagesNew, error::DistributionErrorResponses},
->>>>>>> ddeada08
     event_content::Metadata,
     event_request::{EventRequest, EventRequestType},
     governance::{stage::ValidationStage, GovernanceAPI, GovernanceInterface},
