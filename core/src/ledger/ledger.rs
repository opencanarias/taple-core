use std::collections::{hash_map::Entry, HashMap, HashSet};

use json_patch::{patch, Patch};
use serde_json::Value;

use crate::{
    commons::{
        channel::SenderEnd,
        models::{
            approval::Approval,
            event::ValidationProof,
            event_preevaluation::{Context, EventPreEvaluation},
            state::Subject,
        },
    },
    database::DB,
    distribution::{error::DistributionErrorResponses, DistributionMessagesNew},
    event_content::Metadata,
    event_request::{EventRequest, EventRequestType},
    governance::{stage::ValidationStage, GovernanceAPI, GovernanceInterface},
    identifier::{Derivable, DigestIdentifier, KeyIdentifier},
    message::{MessageConfig, MessageTaskCommand},
    protocol::protocol_message_manager::TapleMessages,
    signature::Signature,
<<<<<<< HEAD
    utils::message::ledger::request_event,
    Event, DatabaseCollection
=======
    utils::message::ledger::{request_event, request_gov_event},
    DatabaseManager, Event,
>>>>>>> 20b62ba3
};

use super::errors::LedgerError;

#[derive(Debug, Clone)]
pub struct LedgerState {
    pub current_sn: Option<u64>,
    pub head: Option<u64>,
}

pub struct Ledger<C: DatabaseCollection> {
    gov_api: GovernanceAPI,
    database: DB<C>,
    subject_is_gov: HashMap<DigestIdentifier, bool>,
    ledger_state: HashMap<DigestIdentifier, LedgerState>,
    message_channel: SenderEnd<MessageTaskCommand<TapleMessages>, ()>,
    distribution_channel:
        SenderEnd<DistributionMessagesNew, Result<(), DistributionErrorResponses>>,
    our_id: KeyIdentifier,
}

impl<C: DatabaseCollection> Ledger<C> {
    pub fn new(
        gov_api: GovernanceAPI,
        database: DB<C>,
        message_channel: SenderEnd<MessageTaskCommand<TapleMessages>, ()>,
        distribution_channel: SenderEnd<
            DistributionMessagesNew,
            Result<(), DistributionErrorResponses>,
        >,
        our_id: KeyIdentifier,
    ) -> Self {
        Self {
            gov_api,
            database,
            subject_is_gov: HashMap::new(),
            ledger_state: HashMap::new(),
            message_channel,
            distribution_channel,
            our_id,
        }
    }

    pub async fn init(&mut self) -> Result<(), LedgerError> {
        // Revisar si tengo sujetos a medio camino entre estado actual y LCE
        // Actualizar hashmaps
        let subjects = self.database.get_all_subjects();
        for subject in subjects.into_iter() {
            // Añadirlo a is_gov
            if self
                .gov_api
                .is_governance(subject.subject_id.clone())
                .await?
            {
                self.subject_is_gov.insert(subject.subject_id.clone(), true);
                // Enviar mensaje a gov de governance updated con el id y el sn
            } else {
                self.subject_is_gov
                    .insert(subject.subject_id.clone(), false);
            }
            // Actualizar ledger_state para ese subject
            let mut last_two_events =
                self.database
                    .get_events_by_range(&subject.subject_id, None, -2)?;
            let last_event = match last_two_events.pop() {
                Some(event) => event,
                None => return Err(LedgerError::ZeroEventsSubject(subject.subject_id.to_str())),
            };
            let pre_last_event = match last_two_events.pop() {
                Some(event) => event,
                None => {
                    self.ledger_state.insert(
                        subject.subject_id,
                        LedgerState {
                            current_sn: Some(0),
                            head: None,
                        },
                    );
                    continue;
                }
            };

            if last_event.content.event_proposal.proposal.sn
                == pre_last_event.content.event_proposal.proposal.sn + 1
            {
                if subject.sn != last_event.content.event_proposal.proposal.sn {
                    return Err(LedgerError::WrongSnInSubject(subject.subject_id.to_str()));
                }
                self.ledger_state.insert(
                    subject.subject_id,
                    LedgerState {
                        current_sn: Some(last_event.content.event_proposal.proposal.sn),
                        head: None,
                    },
                );
            } else {
                if subject.sn != pre_last_event.content.event_proposal.proposal.sn {
                    return Err(LedgerError::WrongSnInSubject(subject.subject_id.to_str()));
                }
                self.ledger_state.insert(
                    subject.subject_id,
                    LedgerState {
                        current_sn: Some(pre_last_event.content.event_proposal.proposal.sn),
                        head: Some(last_event.content.event_proposal.proposal.sn),
                    },
                );
            }
        }
        Ok(())
    }

    pub async fn genesis(&mut self, event_request: EventRequest) -> Result<(), LedgerError> {
        // Añadir a subject_is_gov si es una governance y no está
        let EventRequestType::Create(create_request) = event_request.request.clone() else {
            return Err(LedgerError::StateInGenesis)
        };
        let governance_version = if create_request.schema_id == "governance"
            && create_request.governance_id.digest.is_empty()
        {
            0
        } else {
            self.gov_api
                .get_governance_version(
                    create_request.governance_id.clone(),
                    DigestIdentifier::default(),
                )
                .await?
        };
        let init_state = self
            .gov_api
            .get_init_state(
                create_request.governance_id,
                create_request.schema_id.clone(),
                governance_version,
            )
            .await?;
        let init_state_string = serde_json::to_string(&init_state)
            .map_err(|_| LedgerError::ErrorParsingJsonString("Init State".to_owned()))?;
        // Crear sujeto a partir de genesis y evento
        let subject = Subject::from_genesis_request(event_request.clone(), init_state_string)
            .map_err(LedgerError::SubjectError)?;
        // Crear evento a partir de event_request
        let event = Event::from_genesis_request(
            event_request,
            subject.keys.clone().unwrap(),
            governance_version,
            &init_state,
        )
        .map_err(LedgerError::SubjectError)?;
        let sn = event.content.event_proposal.proposal.sn;
        // Añadir sujeto y evento a base de datos
        let subject_id = subject.subject_id.clone();
        if &create_request.schema_id == "governance" {
            self.subject_is_gov.insert(subject_id.clone(), true);
            // Enviar mensaje a gov de governance updated con el id y el sn
            self.gov_api
                .governance_updated(subject_id.clone(), sn)
                .await?;
        } else {
            self.subject_is_gov.insert(subject_id.clone(), false);
        }
        self.database
            .set_governance_index(&subject_id, &subject.governance_id)?;
        self.database.set_subject(&subject_id, subject)?;
        self.database.set_event(&subject_id, event)?;
        // Actualizar Ledger State
        match self.ledger_state.entry(subject_id.clone()) {
            Entry::Occupied(mut ledger_state) => {
                let ledger_state = ledger_state.get_mut();
                ledger_state.current_sn = Some(0);
            }
            Entry::Vacant(entry) => {
                entry.insert(LedgerState {
                    current_sn: Some(0),
                    head: None,
                });
            }
        }
        // Mandar subject_id y evento en mensaje a distribution manager
        self.distribution_channel
            .tell(DistributionMessagesNew::SignaturesNeeded { subject_id, sn: 0 })
            .await?;
        Ok(())
    }

    pub async fn event_validated(
        &mut self,
        event: Event,
        signatures: HashSet<Signature>,
    ) -> Result<(), LedgerError> {
        let sn = event.content.event_proposal.proposal.sn;
        let EventRequestType::State(state_request) = &event.content.event_proposal.proposal.event_request.request
            else {
                return Err(LedgerError::StateInGenesis)
            };
        let subject_id = state_request.subject_id.clone();
        self.database.set_signatures(
            &subject_id,
            event.content.event_proposal.proposal.sn,
            signatures,
        )?;
        // Aplicar event sourcing
        let mut subject = self
            .database
            .get_subject(&subject_id)
            .map_err(|error| match error {
                crate::DbError::EntryNotFound => LedgerError::SubjectNotFound(subject_id.to_str()),
                _ => LedgerError::DatabaseError(error),
            })?;
        let json_patch = event.content.event_proposal.proposal.json_patch.as_str();
        subject.update_subject(json_patch, event.content.event_proposal.proposal.sn)?;
        self.database.set_event(&subject_id, event)?;
        self.database.set_subject(&subject_id, subject)?;
        // Comprobar is_gov
        let is_gov = self.subject_is_gov.get(&subject_id);
        match is_gov {
            Some(true) => {
                // Enviar mensaje a gov de governance updated con el id y el sn
                self.gov_api
                    .governance_updated(subject_id.clone(), sn)
                    .await?;
            }
            Some(false) => {
                self.database.del_signatures(&subject_id, sn - 1)?;
            }
            None => {
                // Si no está en el mapa, añadirlo y enviar mensaje a gov de subject updated con el id y el sn
                if self.gov_api.is_governance(subject_id.clone()).await? {
                    self.subject_is_gov.insert(subject_id.clone(), true);
                    // Enviar mensaje a gov de governance updated con el id y el sn
                    self.gov_api
                        .governance_updated(subject_id.clone(), sn)
                        .await?;
                } else {
                    self.subject_is_gov.insert(subject_id.clone(), false);
                    self.database.del_signatures(&subject_id, sn - 1)?;
                }
            }
        }
        // Actualizar Ledger State
        match self.ledger_state.entry(subject_id.clone()) {
            Entry::Occupied(mut ledger_state) => {
                let ledger_state = ledger_state.get_mut();
                let current_sn = ledger_state.current_sn.as_mut().unwrap();
                *current_sn = *current_sn + 1;
            }
            Entry::Vacant(entry) => {
                entry.insert(LedgerState {
                    current_sn: Some(0),
                    head: None,
                });
            }
        }
        // Enviar a Distribution info del nuevo event y que lo distribuya
        self.distribution_channel
            .tell(DistributionMessagesNew::SignaturesNeeded { subject_id, sn })
            .await?;
        Ok(())
    }

    pub async fn external_event(
        &mut self,
        event: Event,
        signatures: HashSet<Signature>,
        sender: KeyIdentifier,
        validation_proof: ValidationProof,
    ) -> Result<(), LedgerError> {
        log::error!("External event: Event: {:?}", event);
        // Comprobaciones criptográficas
        event.check_signatures()?;
        // Comprobar si es genesis o state
        match event
            .content
            .event_proposal
            .proposal
            .event_request
            .request
            .clone()
        {
            EventRequestType::Transfer(transfer_request) => {
                todo!()
            }
            EventRequestType::Create(create_request) => {
                // Comprobar que evaluation es None
                if event.content.event_proposal.proposal.evaluation.is_some() {
                    return Err(LedgerError::ErrorParsingJsonString(
                        "Evaluation should be None in external genesis event".to_owned(),
                    ));
                }
                // Comprobaciones criptográficas
                let subject_id = create_subject_id(&event)?;
                match self.database.get_subject(&subject_id) {
                    Ok(_) => {
                        return Err(LedgerError::SubjectAlreadyExists(
                            subject_id.to_str().to_owned(),
                        ))
                    }
                    Err(crate::DbError::EntryNotFound) => {}
                    Err(error) => {
                        return Err(LedgerError::DatabaseError(error));
                    }
                };
                let our_gov_version = if &create_request.schema_id == "governance" {
                    0
                } else {
                    self.gov_api
                        .get_governance_version(
                            create_request.governance_id.clone(),
                            subject_id.clone(),
                        )
                        .await?
                };
                let metadata = Metadata {
                    namespace: create_request.namespace,
                    subject_id: subject_id.clone(),
                    governance_id: create_request.governance_id,
                    governance_version: our_gov_version,
                    schema_id: create_request.schema_id.clone(),
                    owner: event
                        .content
                        .event_proposal
                        .proposal
                        .event_request
                        .signature
                        .content
                        .signer
                        .clone(),
                    creator: event
                        .content
                        .event_proposal
                        .proposal
                        .event_request
                        .signature
                        .content
                        .signer
                        .clone(),
                };
                if &create_request.schema_id == "governance" {
                    match self
                        .database
                        .get_preauthorized_subject_and_providers(&subject_id)
                    {
                        Ok(_) => {}
                        Err(error) => match error {
                            crate::DbError::EntryNotFound => {
                                return Err(LedgerError::GovernanceNotPreauthorized(
                                    subject_id.to_str(),
                                ));
                            }
                            _ => {
                                return Err(LedgerError::DatabaseError(error));
                            }
                        },
                    }
                    // Enviar mensaje a gov de governance updated con el id y el sn
                    self.check_genesis(event, subject_id.clone()).await?;
                    self.gov_api
                        .governance_updated(subject_id.clone(), 0)
                        .await?;
                    self.subject_is_gov.insert(subject_id.clone(), true);
                } else {
                    let witnesses = self.get_witnesses(metadata).await?;
                    if !witnesses.contains(&self.our_id) {
                        match self
                            .database
                            .get_preauthorized_subject_and_providers(&subject_id)
                        {
                            Ok(_) => {}
                            Err(error) => match error {
                                crate::DbError::EntryNotFound => {
                                    return Err(LedgerError::WeAreNotWitnesses(
                                        subject_id.to_str(),
                                    ));
                                }
                                _ => {
                                    return Err(LedgerError::DatabaseError(error));
                                }
                            },
                        }
                    }
                    self.check_genesis(event, subject_id.clone()).await?;
                    self.subject_is_gov.insert(subject_id.clone(), false);
                }
                match self.ledger_state.get_mut(&subject_id) {
                    Some(ledger_state) => {
                        ledger_state.current_sn = Some(0);
                    }
                    None => {
                        self.ledger_state.insert(
                            subject_id.clone(),
                            LedgerState {
                                current_sn: Some(0),
                                head: None,
                            },
                        );
                    }
                }
                // Enviar mensaje a distribution manager
                self.distribution_channel
                    .tell(DistributionMessagesNew::SignaturesNeeded { subject_id, sn: 0 })
                    .await?;
            }
            EventRequestType::State(state_request) => {
                // Comprobaciones criptográficas
                let ledger_state = self.ledger_state.get(&state_request.subject_id);
                match ledger_state {
                    Some(ledger_state) => {
                        match ledger_state.current_sn {
                            Some(current_sn) => {
                                if event.content.event_proposal.proposal.sn <= current_sn {
                                    return Err(LedgerError::EventAlreadyExists);
                                }
                            }
                            None => {
                                // Es LCE y tenemos otro LCE para un sujeto en el que no tenemos génesis ... TODO:
                                return Err(LedgerError::LCEBiggerSN);
                            }
                        }
                        let mut subject = match self.database.get_subject(&state_request.subject_id)
                        {
                            Ok(subject) => subject,
                            Err(crate::DbError::EntryNotFound) => {
                                // Pedir génesis
                                let msg =
                                    request_event(self.our_id.clone(), state_request.subject_id, 0);
                                self.message_channel
                                    .tell(MessageTaskCommand::Request(
                                        None,
                                        msg,
                                        vec![sender],
                                        MessageConfig {
                                            timeout: 2000,
                                            replication_factor: 1.0,
                                        },
                                    ))
                                    .await?;
                                return Err(LedgerError::SubjectNotFound("aaa".into()));
                            }
                            Err(error) => {
                                return Err(LedgerError::DatabaseError(error));
                            }
                        };
                        // Comprobar que las firmas son válidas y suficientes
                        // Si es el evento siguiente puedo obtener metadata de mi sistema, si es LCE lo tengo que obtener de la prueba de validación por si ha habido cambios de propietario u otros cambios
                        let metadata = if event.content.event_proposal.proposal.sn == subject.sn + 1
                        {
                            Metadata {
                                namespace: subject.namespace.clone(),
                                subject_id: subject.subject_id.clone(),
                                governance_id: subject.governance_id.clone(),
                                governance_version: event
                                    .content
                                    .event_proposal
                                    .proposal
                                    .gov_version,
                                schema_id: subject.schema_id.clone(),
                                owner: subject.owner.clone(),
                                creator: subject.creator.clone(),
                            }
                        } else {
                            validation_proof.get_metadata()
                        };
                        let mut witnesses = self.get_witnesses(metadata.clone()).await?;
                        if !witnesses.contains(&self.our_id) {
                            match self
                                .database
                                .get_preauthorized_subject_and_providers(&metadata.subject_id)
                            {
                                Ok(_) => {}
                                Err(error) => match error {
                                    crate::DbError::EntryNotFound => {
                                        return Err(LedgerError::WeAreNotWitnesses(
                                            state_request.subject_id.to_str(),
                                        ));
                                    }
                                    _ => {
                                        return Err(LedgerError::DatabaseError(error));
                                    }
                                },
                            }
                        }
                        let sn = event.content.event_proposal.proposal.sn;
                        self.check_event(event.clone(), metadata.clone()).await?;
                        // Si no está en el mapa, añadirlo y enviar mensaje a gov de subject updated con el id y el sn
                        let subject_id = state_request.subject_id.clone();
                        let (signers, quorum) = self
                            .get_signers_and_quorum(metadata.clone(), ValidationStage::Validate)
                            .await?;
                        let prev_event_hash = if event.content.event_proposal.proposal.sn == 0 {
                            DigestIdentifier::default()
                        } else {
                            self.database
                                .get_event(
                                    &subject.subject_id,
                                    event.content.event_proposal.proposal.sn - 1,
                                )?
                                .signature
                                .content
                                .event_content_hash
                        };
                        let state_hash = subject.state_hash_after_apply(
                            &event.content.event_proposal.proposal.json_patch,
                        )?;
                        let validation_proof = ValidationProof::new(
                            &subject,
                            event.content.event_proposal.proposal.sn,
                            prev_event_hash,
                            event.signature.content.event_content_hash.clone(),
                            state_hash,
                            event.content.event_proposal.proposal.gov_version,
                        );
                        let notary_hash = DigestIdentifier::from_serializable_borsh(
                            &validation_proof,
                        )
                        .map_err(|_| {
                            LedgerError::CryptoError(String::from(
                                "Error calculating the hash of the serializable",
                            ))
                        })?;
                        verify_signatures(&signatures, &signers, quorum, &notary_hash)?;
                        // Comprobar si es evento siguiente o LCE
                        if event.content.event_proposal.proposal.sn == subject.sn + 1
                            && ledger_state.head.is_none()
                        {
                            // Caso Evento Siguiente
                            check_context(&event, metadata, subject.properties.clone())?;
                            let sn: u64 = event.content.event_proposal.proposal.sn;
                            let json_patch =
                                event.content.event_proposal.proposal.json_patch.as_str();
                            subject.update_subject(
                                json_patch,
                                event.content.event_proposal.proposal.sn,
                            )?;
                            self.database.set_signatures(
                                &state_request.subject_id,
                                sn,
                                signatures,
                            )?;
                            self.database.set_event(&state_request.subject_id, event)?;
                            self.database
                                .set_subject(&state_request.subject_id, subject)?;
                            if self.subject_is_gov.get(&subject_id).unwrap().to_owned() {
                                // Enviar mensaje a gov de governance updated con el id y el sn
                                let msg = request_gov_event(
                                    self.our_id.clone(),
                                    subject_id.clone(),
                                    sn + 1,
                                );
                                self.message_channel
                                    .tell(MessageTaskCommand::Request(
                                        None,
                                        msg,
                                        vec![sender],
                                        MessageConfig {
                                            timeout: 2000,
                                            replication_factor: 1.0,
                                        },
                                    ))
                                    .await?;
                                self.gov_api
                                    .governance_updated(subject_id.clone(), sn)
                                    .await?;
                            } else {
                                self.database
                                    .del_signatures(&state_request.subject_id, sn - 1)?;
                            }
                            self.ledger_state.insert(
                                state_request.subject_id.clone(),
                                LedgerState {
                                    current_sn: Some(sn),
                                    head: ledger_state.head,
                                },
                            );
                            // Mandar firma de testificacion a distribution manager o el evento en sí
                            self.distribution_channel
                                .tell(DistributionMessagesNew::SignaturesNeeded {
                                    subject_id: state_request.subject_id,
                                    sn,
                                })
                                .await?;
                        // } else if event.content.event_proposal.proposal.sn == subject.sn + 1 {
                        // Caso en el que el LCE es S + 1
                        // TODO:
                        } else if event.content.event_proposal.proposal.sn > subject.sn {
                            // Caso LCE
                            let is_gov = self.subject_is_gov.get(&subject_id).unwrap().to_owned();
                            if is_gov {
                                // No me valen los LCE de Gov
                                let msg = request_gov_event(
                                    self.our_id.clone(),
                                    subject_id,
                                    subject.sn + 1,
                                );
                                self.message_channel
                                    .tell(MessageTaskCommand::Request(
                                        None,
                                        msg,
                                        vec![sender],
                                        MessageConfig {
                                            timeout: 2000,
                                            replication_factor: 1.0,
                                        },
                                    ))
                                    .await?;
                                return Err(LedgerError::GovernanceLCE(
                                    state_request.subject_id.to_str(),
                                ));
                            }
                            // Comprobar que LCE es mayor y quedarnos con el mas peque si tenemos otro
                            let last_lce = match ledger_state.head {
                                Some(head) => {
                                    if event.content.event_proposal.proposal.sn > head {
                                        return Err(LedgerError::LCEBiggerSN);
                                    }
                                    Some(head)
                                }
                                None => {
                                    // Va a ser el nuevo LCE
                                    None
                                }
                            };
                            // Si hemos llegado aquí es porque va a ser nuevo LCE
                            let sn = event.content.event_proposal.proposal.sn;
                            self.database.set_signatures(
                                &state_request.subject_id,
                                sn,
                                signatures,
                            )?;
                            self.database.set_event(&state_request.subject_id, event)?;
                            if last_lce.is_some() {
                                let last_lce_sn = last_lce.unwrap();
                                self.database
                                    .del_signatures(&state_request.subject_id, last_lce_sn)?;
                                self.database
                                    .del_event(&state_request.subject_id, last_lce_sn)?;
                            } else {
                                // Borrar firmas de último evento validado
                                self.database
                                    .del_signatures(&state_request.subject_id, subject.sn)?;
                            }
                            self.ledger_state.insert(
                                state_request.subject_id.clone(),
                                LedgerState {
                                    current_sn: ledger_state.current_sn,
                                    head: Some(sn),
                                },
                            );
                            // Pedir evento siguiente a current_sn
                            witnesses.insert(subject.owner);
                            let msg =
                                request_event(self.our_id.clone(), state_request.subject_id, 0);
                            self.message_channel
                                .tell(MessageTaskCommand::Request(
                                    None,
                                    msg,
                                    witnesses.into_iter().collect(),
                                    MessageConfig {
                                        timeout: 2000,
                                        replication_factor: 0.8,
                                    },
                                ))
                                .await?;
                        } else {
                            // Caso evento repetido
                            return Err(LedgerError::EventAlreadyExists);
                        }
                    }
                    None => {
                        // Hacer comprobaciones con la ValidationProof
                        // Comprobar que las firmas son válidas y suficientes
                        let subject_id = state_request.subject_id.clone();
                        let metadata = validation_proof.get_metadata();
                        if &metadata.schema_id == "governance" {
                            self.subject_is_gov.insert(subject_id.clone(), true);
                            // PEDIR GÉNESIS
                            let msg = request_gov_event(self.our_id.clone(), subject_id, 0);
                            self.message_channel
                                .tell(MessageTaskCommand::Request(
                                    None,
                                    msg,
                                    vec![sender],
                                    MessageConfig {
                                        timeout: 2000,
                                        replication_factor: 1.0,
                                    },
                                ))
                                .await?;
                            return Err(LedgerError::GovernanceLCE(
                                state_request.subject_id.to_str(),
                            ));
                        } else {
                            self.subject_is_gov.insert(subject_id.clone(), false);
                        }
                        let mut witnesses = self.get_witnesses(metadata.clone()).await?;
                        if !witnesses.contains(&self.our_id) {
                            match self
                                .database
                                .get_preauthorized_subject_and_providers(&metadata.subject_id)
                            {
                                Ok(_) => {}
                                Err(error) => match error {
                                    crate::DbError::EntryNotFound => {
                                        return Err(LedgerError::WeAreNotWitnesses(
                                            state_request.subject_id.to_str(),
                                        ));
                                    }
                                    _ => {
                                        return Err(LedgerError::DatabaseError(error));
                                    }
                                },
                            }
                        }
                        let sn = event.content.event_proposal.proposal.sn;
                        self.check_event(event.clone(), metadata.clone()).await?;
                        // Si no está en el mapa, añadirlo y enviar mensaje a gov de subject updated con el id y el sn
                        let notary_hash = DigestIdentifier::from_serializable_borsh(
                            &validation_proof,
                        )
                        .map_err(|_| {
                            LedgerError::CryptoError(String::from(
                                "Error calculating the hash of the serializable",
                            ))
                        })?;
                        let (signers, quorum) = self
                            .get_signers_and_quorum(metadata.clone(), ValidationStage::Validate)
                            .await?;
                        verify_signatures(&signatures, &signers, quorum, &notary_hash)?;
                        let sn = event.content.event_proposal.proposal.sn;
                        self.database
                            .set_signatures(&state_request.subject_id, sn, signatures)?;
                        self.database.set_event(&state_request.subject_id, event)?;
                        self.ledger_state.insert(
                            state_request.subject_id.clone(),
                            LedgerState {
                                current_sn: None,
                                head: Some(sn),
                            },
                        );
                        // Pedir evento 0
                        let msg = request_event(self.our_id.clone(), state_request.subject_id, 0);
                        self.message_channel
                            .tell(MessageTaskCommand::Request(
                                None,
                                msg,
                                vec![sender],
                                MessageConfig {
                                    timeout: 2000,
                                    replication_factor: 1.0,
                                },
                            ))
                            .await?;
                    }
                };
            }
        }
        Ok(())
    }

    pub async fn external_intermediate_event(&mut self, event: Event) -> Result<(), LedgerError> {
        // Comprobaciones criptográficas
        event.check_signatures()?;
        // Comprobar si es genesis o state
        let subject_id = match &event.content.event_proposal.proposal.event_request.request {
            EventRequestType::Create(create_request) => {
                // Comprobar si había un LCE previo o es genesis puro, si es genesis puro rechazar y que manden por la otra petición aunque sea con hashset de firmas vacío
                create_subject_id(&event)?
            }
            EventRequestType::State(state_request) => state_request.subject_id.clone(),
            EventRequestType::Transfer(transfer_request) => todo!(),
        };
        let ledger_state = self.ledger_state.get(&subject_id);
        match ledger_state {
            Some(ledger_state) => {
                // Comprobar que tengo firmas de un evento mayor y que es el evento siguiente que necesito para este subject
                match ledger_state.head {
                    Some(head) => {
                        match ledger_state.current_sn {
                            Some(current_sn) => {
                                let mut subject = match self.database.get_subject(&subject_id) {
                                    Ok(subject) => subject,
                                    Err(crate::DbError::EntryNotFound) => {
                                        return Err(LedgerError::SubjectNotFound("".into()));
                                    }
                                    Err(error) => {
                                        return Err(LedgerError::DatabaseError(error));
                                    }
                                };
                                let metadata = Metadata {
                                    namespace: subject.namespace.clone(),
                                    subject_id: subject.subject_id.clone(),
                                    governance_id: subject.governance_id.clone(),
                                    governance_version: event
                                        .content
                                        .event_proposal
                                        .proposal
                                        .gov_version,
                                    schema_id: subject.schema_id.clone(),
                                    owner: subject.owner.clone(),
                                    creator: subject.creator.clone(),
                                };
                                // Comprobar que el evento es el siguiente
                                if event.content.event_proposal.proposal.sn == current_sn + 1 {
                                    // Comprobar que el evento es el que necesito
                                    self.check_event(event.clone(), metadata.clone()).await?;
                                    check_context(
                                        &event,
                                        metadata.clone(),
                                        subject.properties.clone(),
                                    )?;
                                    // Guardar Evento
                                    self.database.set_event(&subject_id, event)?;
                                    // Hacer event sourcing del evento y actualizar subject
                                    self.event_sourcing(subject_id.clone(), current_sn + 1)?;
                                    if head == current_sn + 2 {
                                        // Hacer event sourcing del LCE tambien y actualizar subject
                                        self.event_sourcing(subject_id.clone(), head)?;
                                        self.ledger_state.insert(
                                            subject_id.clone(),
                                            LedgerState {
                                                current_sn: Some(head),
                                                head: None,
                                            },
                                        );
                                        // Se llega hasta el LCE con el event sourcing
                                        // Pedir firmas de testificación
                                        self.distribution_channel
                                            .tell(DistributionMessagesNew::SignaturesNeeded {
                                                subject_id: subject_id.clone(),
                                                sn: head,
                                            })
                                            .await?;
                                    } else {
                                        self.ledger_state.insert(
                                            subject_id.clone(),
                                            LedgerState {
                                                current_sn: Some(current_sn + 1),
                                                head: Some(head),
                                            },
                                        );
                                        // No se llega hasta el LCE con el event sourcing
                                        // Pedir siguiente evento
                                        let mut witnesses =
                                            self.get_witnesses(metadata.clone()).await?;
                                        witnesses.insert(metadata.owner);
                                        let msg = request_event(
                                            self.our_id.clone(),
                                            subject_id,
                                            current_sn + 2,
                                        );
                                        self.message_channel
                                            .tell(MessageTaskCommand::Request(
                                                None,
                                                msg,
                                                witnesses.into_iter().collect(),
                                                MessageConfig {
                                                    timeout: 2000,
                                                    replication_factor: 0.8,
                                                },
                                            ))
                                            .await?;
                                    }
                                    Ok(())
                                } else {
                                    // El evento no es el que necesito
                                    Err(LedgerError::EventNotNext)
                                }
                            }
                            None => {
                                // El siguiente es el evento 0
                                if event.content.event_proposal.proposal.sn == 0 {
                                    // Comprobar que el evento 0 es el que necesito
                                    let metadata = self
                                        .check_genesis(event.clone(), subject_id.clone())
                                        .await?;
                                    // Check LCE validity. Ya no hace falta porque lo hacemos con la prueba de validación.
                                    // let lce = self.database.get_event(&subject_id, head)?;
                                    // match self.check_event(lce, metadata.clone()).await {
                                    //     Ok(_) => {}
                                    //     Err(error) => {
                                    //         log::error!("Error checking LCE: {}", error);
                                    //         // Borrar genesis y LCE
                                    //         self.database.del_event(&subject_id, 0)?;
                                    //         self.database.del_event(&subject_id, head)?;
                                    //         self.database.del_subject(&subject_id)?;
                                    //         self.database.del_signatures(&subject_id, head)?;
                                    //         return Err(LedgerError::InvalidLCEAfterGenesis(
                                    //             subject_id.to_str(),
                                    //         ));
                                    //     }
                                    // };
                                    if head == 1 {
                                        // Hacer event sourcing del evento 1 tambien y actualizar subject
                                        self.event_sourcing(subject_id.clone(), 1)?;
                                        self.ledger_state.insert(
                                            subject_id.clone(),
                                            LedgerState {
                                                current_sn: Some(1),
                                                head: None,
                                            },
                                        );
                                        // Se llega hasta el LCE con el event sourcing
                                        // Pedir firmas de testificación
                                        self.distribution_channel
                                            .tell(DistributionMessagesNew::SignaturesNeeded {
                                                subject_id: subject_id.clone(),
                                                sn: 1,
                                            })
                                            .await?;
                                    } else {
                                        self.ledger_state.insert(
                                            subject_id.clone(),
                                            LedgerState {
                                                current_sn: Some(0),
                                                head: Some(head),
                                            },
                                        );
                                        // No se llega hasta el LCE con el event sourcing
                                        // Pedir siguiente evento
                                        let mut witnesses =
                                            self.get_witnesses(metadata.clone()).await?;
                                        witnesses.insert(metadata.owner);
                                        let msg = request_event(self.our_id.clone(), subject_id, 1);
                                        self.message_channel
                                            .tell(MessageTaskCommand::Request(
                                                None,
                                                msg,
                                                witnesses.into_iter().collect(),
                                                MessageConfig {
                                                    timeout: 2000,
                                                    replication_factor: 0.8,
                                                },
                                            ))
                                            .await?;
                                    }
                                    Ok(())
                                } else {
                                    // El evento 0 no es el que necesito
                                    Err(LedgerError::UnsignedUnknowEvent)
                                }
                            }
                        }
                    }
                    None => Err(LedgerError::UnsignedUnknowEvent),
                }
            }
            None => Err(LedgerError::UnsignedUnknowEvent),
        }
    }

    pub async fn get_event(
        &self,
        who_asked: KeyIdentifier,
        subject_id: DigestIdentifier,
        sn: u64,
    ) -> Result<Event, LedgerError> {
        let event = self.database.get_event(&subject_id, sn)?;
        self.message_channel
            .tell(MessageTaskCommand::Request(
                None,
                TapleMessages::LedgerMessages(super::LedgerCommand::ExternalIntermediateEvent {
                    event: event.clone(),
                }),
                vec![who_asked],
                MessageConfig::direct_response(),
            ))
            .await?;
        Ok(event)
    }

    pub async fn get_next_gov(
        &self,
        who_asked: KeyIdentifier,
        subject_id: DigestIdentifier,
        sn: u64,
    ) -> Result<(Event, HashSet<Signature>), LedgerError> {
        log::warn!("GET NEXT GOV");
        log::info!("Getting NG: {}..............{}", subject_id.to_str(), sn);
        log::info!("Who Asked: {}", who_asked.to_str());
        let subject = self.database.get_subject(&subject_id)?;
        let event = self.database.get_event(&subject_id, sn)?;
        let signatures = match self.database.get_signatures(&subject_id, subject.sn) {
            Ok(s) => s,
            Err(error) => match error {
                crate::DbError::EntryNotFound => HashSet::new(),
                _ => return Err(LedgerError::DatabaseError(error)),
            },
        };
        let prev_event_hash = if sn == 0 {
            DigestIdentifier::default()
        } else {
            self.database
                .get_event(&subject.subject_id, sn - 1)?
                .signature
                .content
                .event_content_hash
        };
        let state_hash =
            DigestIdentifier::from_serializable_borsh(&subject.properties).map_err(|_| {
                LedgerError::CryptoError(String::from("Error calculating the hash of the state"))
            })?;
        let validation_proof = ValidationProof::new(
            &subject,
            subject.sn,
            prev_event_hash,
            event.signature.content.event_content_hash.clone(),
            state_hash,
            event.content.event_proposal.proposal.gov_version,
        );
        self.message_channel
            .tell(MessageTaskCommand::Request(
                None,
                TapleMessages::LedgerMessages(super::LedgerCommand::ExternalEvent {
                    sender: self.our_id.clone(),
                    event: event.clone(),
                    signatures: signatures.clone(),
                    validation_proof,
                }),
                vec![who_asked],
                MessageConfig::direct_response(),
            ))
            .await?;
        Ok((event, signatures))
    }

    pub async fn get_lce(
        &self,
        who_asked: KeyIdentifier,
        subject_id: DigestIdentifier,
    ) -> Result<(Event, HashSet<Signature>), LedgerError> {
        log::info!("Getting LCE: {}", subject_id.to_str());
        log::info!("Who Asked: {}", who_asked.to_str());
        let subject = self.database.get_subject(&subject_id)?;
        let event = self.database.get_event(&subject_id, subject.sn)?;
        let signatures = match self.database.get_signatures(&subject_id, subject.sn) {
            Ok(s) => s,
            Err(error) => match error {
                crate::DbError::EntryNotFound => HashSet::new(),
                _ => return Err(LedgerError::DatabaseError(error)),
            },
        };
        let prev_event_hash = if event.content.event_proposal.proposal.sn == 0 {
            DigestIdentifier::default()
        } else {
            self.database
                .get_event(
                    &subject.subject_id,
                    event.content.event_proposal.proposal.sn - 1,
                )?
                .signature
                .content
                .event_content_hash
        };
        let state_hash =
            DigestIdentifier::from_serializable_borsh(&subject.properties).map_err(|_| {
                LedgerError::CryptoError(String::from("Error calculating the hash of the state"))
            })?;
        let validation_proof = ValidationProof::new(
            &subject,
            subject.sn,
            prev_event_hash,
            event.signature.content.event_content_hash.clone(),
            state_hash,
            event.content.event_proposal.proposal.gov_version,
        );
        self.message_channel
            .tell(MessageTaskCommand::Request(
                None,
                TapleMessages::LedgerMessages(super::LedgerCommand::ExternalEvent {
                    sender: self.our_id.clone(),
                    event: event.clone(),
                    signatures: signatures.clone(),
                    validation_proof,
                }),
                vec![who_asked],
                MessageConfig::direct_response(),
            ))
            .await?;
        Ok((event, signatures))
    }

    async fn get_witnesses(
        &self,
        metadata: Metadata,
    ) -> Result<HashSet<KeyIdentifier>, LedgerError> {
        let signers = self
            .gov_api
            .get_signers(metadata, ValidationStage::Witness)
            .await?;
        Ok(signers)
    }

    // TODO Existe otra igual en event manager, unificar en una sola y poner en utils
    async fn get_signers_and_quorum(
        &self,
        metadata: Metadata,
        stage: ValidationStage,
    ) -> Result<(HashSet<KeyIdentifier>, u32), LedgerError> {
        let signers = self
            .gov_api
            .get_signers(metadata.clone(), stage.clone())
            .await?;
        let quorum_size = self.gov_api.get_quorum(metadata, stage).await?;
        Ok((signers, quorum_size))
    }

    async fn check_genesis(
        &self,
        event: Event,
        subject_id: DigestIdentifier,
    ) -> Result<Metadata, LedgerError> {
        let EventRequestType::Create(create_request) = &event.content.event_proposal.proposal.event_request.request else {
            return Err(LedgerError::StateInGenesis);
        };

        let invoker = event
            .content
            .event_proposal
            .proposal
            .event_request
            .signature
            .content
            .signer
            .clone();
        let metadata = Metadata {
            namespace: create_request.namespace.clone(),
            subject_id: subject_id.clone(),
            governance_id: create_request.governance_id.clone(),
            governance_version: event.content.event_proposal.proposal.gov_version,
            schema_id: create_request.schema_id.clone(),
            owner: invoker.clone(),
            creator: invoker.clone(),
        };
        // Ignoramos las firmas por ahora
        // Comprobar que el creador tiene permisos de creación
        if &create_request.schema_id != "governance" {
            let creation_roles = self
                .gov_api
                .get_signers(metadata.clone(), ValidationStage::Create)
                .await?;
            if !creation_roles.contains(&invoker) {
                return Err(LedgerError::Unauthorized("Crreator not allowed".into()));
            } // TODO: No estamos comprobando que pueda ser un external el que cree el subject y lo permitamos si tenia permisos.
        }
        // Crear sujeto y añadirlo a base de datos
        let init_state = self
            .gov_api
            .get_init_state(
                metadata.governance_id.clone(),
                metadata.schema_id.clone(),
                metadata.governance_version.clone(),
            )
            .await?;
        let init_state = serde_json::to_string(&init_state)
            .map_err(|_| LedgerError::ErrorParsingJsonString("Init state".to_owned()))?;
        let subject = Subject::from_genesis_event(event.clone(), init_state)?;
        self.database
            .set_governance_index(&subject_id, &subject.governance_id)?;
        self.database.set_event(&subject_id, event)?;
        self.database.set_subject(&subject_id, subject)?;
        Ok(metadata)
    }

    fn event_sourcing(&self, subject_id: DigestIdentifier, sn: u64) -> Result<(), LedgerError> {
        let prev_event =
            self.database
                .get_event(&subject_id, sn - 1)
                .map_err(|error| match error {
                    crate::database::Error::EntryNotFound => {
                        LedgerError::UnexpectEventMissingInEventSourcing
                    }
                    _ => LedgerError::DatabaseError(error),
                })?;
        let event = self
            .database
            .get_event(&subject_id, sn)
            .map_err(|error| match error {
                crate::database::Error::EntryNotFound => {
                    LedgerError::UnexpectEventMissingInEventSourcing
                }
                _ => LedgerError::DatabaseError(error),
            })?;
        // Comprobar evento previo encaja
        if event.content.event_proposal.proposal.hash_prev_event
            != prev_event.signature.content.event_content_hash
        {
            return Err(LedgerError::EventDoesNotFitHash);
        }
        let mut subject = self.database.get_subject(&subject_id)?;
        let metadata = Metadata {
            namespace: subject.namespace.clone(),
            subject_id: subject.subject_id.clone(),
            governance_id: subject.governance_id.clone(),
            governance_version: event.content.event_proposal.proposal.gov_version,
            schema_id: subject.schema_id.clone(),
            owner: subject.owner.clone(),
            creator: subject.creator.clone(),
        };
        check_context(&event, metadata, subject.properties.clone())?;
        subject.update_subject(
            &event.content.event_proposal.proposal.json_patch,
            event.content.event_proposal.proposal.sn,
        )?;
        self.database.set_subject(&subject_id, subject)?;
        Ok(())
    }

    async fn check_event(&self, event: Event, metadata: Metadata) -> Result<(), LedgerError> {
        // Comprobar que las firmas de evaluación y/o aprobación hacen quorum
        let (signers, quorum) = self
            .get_signers_and_quorum(metadata.clone(), ValidationStage::Evaluate)
            .await?;
        let evaluation_hash = DigestIdentifier::from_serializable_borsh(
            &event
                .content
                .event_proposal
                .proposal
                .evaluation
                .clone()
                .unwrap(),
        )
        .map_err(|_| {
            LedgerError::CryptoError(String::from(
                "Error calculating the hash of the serializable evaluation",
            ))
        })?;
        verify_signatures(
            &event.content.event_proposal.proposal.evaluation_signatures,
            &signers,
            quorum,
            &evaluation_hash,
        )?;
        if event
            .content
            .event_proposal
            .proposal
            .evaluation
            .clone()
            .unwrap()
            .approval_required
        {
            let (signers, quorum) = self
                .get_signers_and_quorum(metadata, ValidationStage::Approve)
                .await?;
            verify_approval_signatures(&event.content.approvals, &signers, quorum)?;
        }
        Ok(())
    }
}

fn check_context(
    event: &Event,
    metadata: Metadata,
    prev_properties: String,
) -> Result<(), LedgerError> {
    let event_preevaluation = EventPreEvaluation {
        event_request: event.content.event_proposal.proposal.event_request.clone(),
        context: Context {
            governance_id: metadata.governance_id,
            schema_id: metadata.schema_id,
            creator: metadata.creator,
            owner: metadata.owner,
            actual_state: prev_properties,
            namespace: metadata.namespace,
            governance_version: event.content.event_proposal.proposal.gov_version,
        },
        sn: event.content.event_proposal.proposal.sn,
    };
    let event_preevaluation_hash = DigestIdentifier::from_serializable_borsh(&event_preevaluation)
        .map_err(|_| {
            LedgerError::CryptoError(String::from(
                "Error calculating the hash of the event pre-evaluation",
            ))
        })?;
    if event_preevaluation_hash
        != event
            .content
            .event_proposal
            .proposal
            .evaluation
            .as_ref()
            .unwrap()
            .preevaluation_hash
    {
        return Err(LedgerError::CryptoError(String::from(
            "The hash of the event pre-evaluation calculed does not match with the one in the event",
        )));
    }
    Ok(())
}

fn verify_approval_signatures(
    approvals: &HashSet<Approval>,
    signers: &HashSet<KeyIdentifier>,
    quorum_size: u32,
) -> Result<(), LedgerError> {
    let mut actual_signers = HashSet::new();
    for approval in approvals.iter() {
        let approval_hash =
            DigestIdentifier::from_serializable_borsh(&approval.content).map_err(|_| {
                LedgerError::CryptoError(String::from(
                    "Error calculating the hash of the serializable approval",
                ))
            })?;
        let signature = approval.signature.clone();
        let signer = signature.content.signer.clone();
        if &signature.content.event_content_hash != &approval_hash {
            log::error!("Invalid Event Hash in Approval");
            continue;
        }
        match signature.verify() {
            Ok(_) => (),
            Err(_) => {
                log::error!("Invalid Signature Detected");
                continue;
            }
        }
        if !signers.contains(&signer) {
            log::error!("Signer {} not allowed", signer.to_str());
            continue;
        }
        if !actual_signers.insert(signer.clone()) {
            log::error!(
                "Signer {} in more than one validation signature",
                signer.to_str()
            );
            continue;
        }
    }
    if actual_signers.len() < quorum_size as usize {
        log::error!(
            "Not enough signatures Approval. Expected: {}, Actual: {}",
            quorum_size,
            actual_signers.len()
        );
        return Err(LedgerError::NotEnoughSignatures("Approval failed".into()));
    }
    Ok(())
}

fn verify_signatures(
    signatures: &HashSet<Signature>,
    signers: &HashSet<KeyIdentifier>,
    quorum_size: u32,
    event_hash: &DigestIdentifier,
) -> Result<(), LedgerError> {
    let mut actual_signers = HashSet::new();
    for signature in signatures.iter() {
        let signer = signature.content.signer.clone();
        if &signature.content.event_content_hash != event_hash {
            log::error!("Invalid Event Hash in Signature");
            continue;
        }
        match signature.verify() {
            Ok(_) => (),
            Err(_) => {
                log::error!("Invalid Signature Detected");
                continue;
            }
        }
        if !signers.contains(&signer) {
            log::error!("Signer {} not allowed", signer.to_str());
            continue;
        }
        if !actual_signers.insert(signer.clone()) {
            log::error!(
                "Signer {} in more than one validation/Evaluation signature",
                signer.to_str()
            );
            continue;
        }
    }
    if actual_signers.len() < quorum_size as usize {
        log::error!(
            "Not enough signatures Validation/Evaluation. Expected: {}, Actual: {}",
            quorum_size,
            actual_signers.len()
        );
        return Err(LedgerError::NotEnoughSignatures(event_hash.to_str()));
    }
    Ok(())
}

fn create_subject_id(event: &Event) -> Result<DigestIdentifier, LedgerError> {
    match DigestIdentifier::from_serializable_borsh((
        &event
            .content
            .event_proposal
            .proposal
            .event_request
            .signature
            .content
            .event_content_hash,
        &event
            .content
            .event_proposal
            .subject_signature
            .content
            .signer
            .public_key, // No estoy seguro que esto equivalga al vector de bytes pero creo que si
    )) {
        Ok(subject_id) => Ok(subject_id),
        Err(_) => Err(LedgerError::CryptoError(
            "Error creating subject_id in external event".to_owned(),
        )),
    }
}<|MERGE_RESOLUTION|>--- conflicted
+++ resolved
@@ -1,7 +1,4 @@
 use std::collections::{hash_map::Entry, HashMap, HashSet};
-
-use json_patch::{patch, Patch};
-use serde_json::Value;
 
 use crate::{
     commons::{
@@ -22,13 +19,8 @@
     message::{MessageConfig, MessageTaskCommand},
     protocol::protocol_message_manager::TapleMessages,
     signature::Signature,
-<<<<<<< HEAD
-    utils::message::ledger::request_event,
-    Event, DatabaseCollection
-=======
     utils::message::ledger::{request_event, request_gov_event},
-    DatabaseManager, Event,
->>>>>>> 20b62ba3
+    DatabaseCollection, Event,
 };
 
 use super::errors::LedgerError;
