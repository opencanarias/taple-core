--- conflicted
+++ resolved
@@ -1,15 +1,11 @@
 use std::collections::{hash_map::Entry, HashMap, HashSet};
 
+use crate::KeyDerivator;
 use crate::commons::crypto::KeyGenerator;
-<<<<<<< HEAD
 use crate::commons::models::approval::ApprovalStatus;
 use crate::commons::models::state::generate_subject_id;
-use crate::request::{RequestState, TapleRequest};
-=======
 use crate::crypto::Secp256k1KeyPair;
 use crate::request::{RequestState, TapleRequest};
-use crate::KeyDerivator;
->>>>>>> 60f2f6f5
 use crate::{
     commons::{
         channel::SenderEnd,
@@ -182,7 +178,6 @@
         Ok(())
     }
 
-<<<<<<< HEAD
     pub async fn genesis(
         &mut self,
         event: Event,
@@ -193,11 +188,6 @@
             &event.content.event_proposal.proposal.event_request,
         )
         .map_err(|_| LedgerError::CryptoError("Error generating request hash".to_owned()))?;
-=======
-    pub async fn genesis(&mut self, event_request: EventRequest) -> Result<(), LedgerError> {
-        let request_id = DigestIdentifier::from_serializable_borsh(&event_request)
-            .map_err(|_| LedgerError::CryptoError("Error generating request hash".to_owned()))?;
->>>>>>> 60f2f6f5
         // Añadir a subject_is_gov si es una governance y no está
         let EventRequestType::Create(create_request) = event.content.event_proposal.proposal.event_request.request.clone() else {
             return Err(LedgerError::StateInGenesis)
@@ -227,17 +217,6 @@
         // Crear sujeto a partir de genesis y evento
         let subject = Subject::from_genesis_event(event.clone(), init_state_string)
             .map_err(LedgerError::SubjectError)?;
-<<<<<<< HEAD
-=======
-        // Crear evento a partir de event_request
-        let event = Event::from_genesis_request(
-            event_request.clone(),
-            subject.keys.clone().unwrap(),
-            governance_version,
-            &init_state,
-        )
-        .map_err(LedgerError::SubjectError)?;
->>>>>>> 60f2f6f5
         let sn = event.content.event_proposal.proposal.sn;
         // Añadir sujeto y evento a base de datos
         let subject_id = subject.subject_id.clone();
@@ -254,16 +233,12 @@
         self.database
             .set_governance_index(&subject_id, &subject.governance_id)?;
         self.database.set_subject(&subject_id, subject)?;
-<<<<<<< HEAD
         self.database.set_signatures(
             &subject_id,
             event.content.event_proposal.proposal.sn,
             signatures,
             validation_proof, // Current Owner
         )?;
-=======
-        self.set_finished_request(&request_id, event_request, sn, subject_id.clone())?;
->>>>>>> 60f2f6f5
         self.database.set_event(&subject_id, event)?;
         self.set_finished_request(&request_id, ev_request, sn, subject_id.clone())?;
         // Actualizar Ledger State
@@ -286,12 +261,6 @@
         Ok(())
     }
 
-<<<<<<< HEAD
-    pub async fn generate_key(&self) -> Result<KeyIdentifier, LedgerError> {
-        // Generar material criptográfico y guardarlo en BBDD asociado al subject_id
-        // TODO: Hacer la eleccion del MC dinámica. Es necesario primero hacer el cambio a nivel de state.rs
-        let keys = KeyPair::Ed25519(Ed25519KeyPair::new());
-=======
     pub async fn generate_key(
         &self,
         derivator: KeyDerivator,
@@ -302,7 +271,6 @@
             KeyDerivator::Ed25519 => KeyPair::Ed25519(Ed25519KeyPair::new()),
             KeyDerivator::Secp256k1 => KeyPair::Secp256k1(Secp256k1KeyPair::new()),
         };
->>>>>>> 60f2f6f5
         let public_key = KeyIdentifier::new(keys.get_key_derivator(), &keys.public_key_bytes());
         self.database.set_keys(&public_key, keys)?;
         Ok(public_key)
@@ -1670,12 +1638,8 @@
                                 .content
                                 .signer
                         {
-<<<<<<< HEAD
                             return Err(LedgerError::Unauthorized(format!(
                                 "Invokation unauthorized for KeyId: {}",
-=======
-                            return Err(LedgerError::Unauthorized(
->>>>>>> 60f2f6f5
                                 event
                                     .content
                                     .event_proposal
@@ -1684,13 +1648,8 @@
                                     .signature
                                     .content
                                     .signer
-<<<<<<< HEAD
                                     .to_str()
                             )));
-=======
-                                    .to_str(),
-                            ));
->>>>>>> 60f2f6f5
                         }
                         let is_gov = self.subject_is_gov.get(&eol_request.subject_id).unwrap();
                         log::warn!("EL SUJETO ES  IS GOV: {}", is_gov);
@@ -2027,7 +1986,6 @@
                             signatures,
                             validation_proof,
                         )?;
-<<<<<<< HEAD
                         let sn = event.content.event_proposal.proposal.sn;
                         let proposal_hash = event
                             .content
@@ -2036,14 +1994,6 @@
                             .content
                             .event_content_hash
                             .clone();
-=======
-                        self.set_finished_request(
-                            &request_id,
-                            event_request.clone(),
-                            event.content.event_proposal.proposal.sn,
-                            subject_id.clone(),
-                        )?;
->>>>>>> 60f2f6f5
                         self.database.set_event(&eol_request.subject_id, event)?;
                         self.set_finished_request(
                             &request_id,
@@ -2613,16 +2563,7 @@
         let event_request = event.content.event_proposal.proposal.event_request.clone();
         let request_id = DigestIdentifier::from_serializable_borsh(&event_request)
             .map_err(|_| LedgerError::CryptoError("Error generating request hash".to_owned()))?;
-<<<<<<< HEAD
         let sn = event.content.event_proposal.proposal.sn;
-=======
-        self.set_finished_request(
-            &request_id,
-            event_request.clone(),
-            event.content.event_proposal.proposal.sn,
-            subject_id.clone(),
-        )?;
->>>>>>> 60f2f6f5
         self.database.set_event(&subject_id, event)?;
         self.set_finished_request(&request_id, event_request.clone(), sn, subject_id.clone())?;
         self.database.set_subject(&subject_id, subject)?;
