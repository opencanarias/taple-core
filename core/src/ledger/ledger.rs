--- conflicted
+++ resolved
@@ -323,10 +323,7 @@
                     .signer
                     .clone();
                 subject.keys = None;
-<<<<<<< HEAD
                 subject.sn = event.content.event_proposal.proposal.sn;
-=======
->>>>>>> aca610e8
                 self.database.set_subject(&subject_id, subject)?;
                 let is_gov = self.subject_is_gov.get(&subject_id);
                 match is_gov {
@@ -447,14 +444,10 @@
                                     return Err(LedgerError::DatabaseError(error));
                                 }
                             };
-<<<<<<< HEAD
                         let is_gov = self
                             .subject_is_gov
                             .get(&transfer_request.subject_id)
                             .unwrap();
-=======
-                        let is_gov = self.subject_is_gov.get(&transfer_request.subject_id).unwrap();
->>>>>>> aca610e8
                         if *is_gov {
                             // Comprobamos si existe head
                             if let Some(head) = ledger_state.head {
@@ -541,13 +534,7 @@
                                 .content
                                 .event_content_hash
                         };
-<<<<<<< HEAD
                         let state_hash = subject.get_state_hash()?;
-=======
-                        let state_hash = subject.state_hash_after_apply(
-                            &event.content.event_proposal.proposal.json_patch,
-                        )?;
->>>>>>> aca610e8
                         let validation_proof = ValidationProof::new_from_transfer_event(
                             &subject,
                             event.content.event_proposal.proposal.sn,
@@ -555,11 +542,7 @@
                             event.signature.content.event_content_hash.clone(),
                             state_hash,
                             event.content.event_proposal.proposal.gov_version,
-<<<<<<< HEAD
                             subject.owner.clone(),
-=======
-                            event.signature.content.signer.clone(),
->>>>>>> aca610e8
                             transfer_request.public_key.clone(),
                         );
                         // let validation_proof = ValidationProof::new(
@@ -586,7 +569,6 @@
                             // Caso Evento Siguiente
                             let sn: u64 = event.content.event_proposal.proposal.sn;
                             // Comprobamos si estamos esperando la transferencia y si esta es a nosotros
-<<<<<<< HEAD
                             let (keypair, to_delete) = if event
                                 .content
                                 .event_proposal
@@ -595,9 +577,6 @@
                                 .signature
                                 .content
                                 .signer
-=======
-                            let (keypair, to_delete) = if event.signature.content.signer
->>>>>>> aca610e8
                                 == self.our_id
                             {
                                 // TODO: ANALIZAR QUE DEBERÍAMOS HACER SI SE NOS TRANSFIERE Y NO LO QUEREMOS
@@ -613,7 +592,6 @@
                                 (None, false)
                             };
                             subject.transfer_subject(
-<<<<<<< HEAD
                                 event
                                     .content
                                     .event_proposal
@@ -626,11 +604,6 @@
                                 transfer_request.public_key.clone(),
                                 keypair,
                                 event.content.event_proposal.proposal.sn,
-=======
-                                event.signature.content.signer.clone(),
-                                transfer_request.public_key.clone(),
-                                keypair,
->>>>>>> aca610e8
                             );
                             self.database.set_signatures(
                                 &transfer_request.subject_id,
@@ -1864,7 +1837,6 @@
             return Err(LedgerError::EventDoesNotFitHash);
         }
         let mut subject = self.database.get_subject(&subject_id)?;
-<<<<<<< HEAD
         let (keypair, to_delete) = if event
             .content
             .event_proposal
@@ -1875,9 +1847,6 @@
             .signer
             == self.our_id
         {
-=======
-        let (keypair, to_delete) = if event.signature.content.signer == self.our_id {
->>>>>>> aca610e8
             // TODO: ANALIZAR QUE DEBERÍAMOS HACER SI SE NOS TRANSFIERE Y NO LO QUEREMOS
             // La transferencia es a nosotros
             match self.database.get_expecting_transfer(&subject_id) {
@@ -1890,16 +1859,12 @@
         } else {
             (None, false)
         };
-<<<<<<< HEAD
         subject.transfer_subject(
             owner,
             public_key,
             keypair,
             event.content.event_proposal.proposal.sn,
         );
-=======
-        subject.transfer_subject(owner, public_key, keypair);
->>>>>>> aca610e8
         self.database.set_subject(&subject_id, subject)?;
         if to_delete {
             self.database.del_expecting_transfer(&subject_id)?;
