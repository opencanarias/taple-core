use crate::{
    commons::channel::{ChannelData, MpscChannel, SenderEnd},
    database::DB,
    distribution::{error::DistributionErrorResponses, DistributionMessagesNew},
    governance::{error::RequestError, GovernanceAPI},
    message::MessageTaskCommand,
    protocol::protocol_message_manager::TapleMessages,
<<<<<<< HEAD
    Notification, KeyIdentifier, DatabaseCollection
=======
    DatabaseManager, KeyIdentifier, Notification,
>>>>>>> 8e14ba2c
};

use super::{errors::LedgerError, ledger::Ledger, LedgerCommand, LedgerResponse};

pub struct EventManager<C: DatabaseCollection> {
    /// Communication channel for incoming petitions
    input_channel: MpscChannel<LedgerCommand, LedgerResponse>,
    inner_ledger: Ledger<C>,
    shutdown_sender: tokio::sync::broadcast::Sender<()>,
    shutdown_receiver: tokio::sync::broadcast::Receiver<()>,
    notification_sender: tokio::sync::broadcast::Sender<Notification>,
}

impl<C: DatabaseCollection> EventManager<C> {
    pub fn new(
        input_channel: MpscChannel<LedgerCommand, LedgerResponse>,
        shutdown_sender: tokio::sync::broadcast::Sender<()>,
        shutdown_receiver: tokio::sync::broadcast::Receiver<()>,
        notification_sender: tokio::sync::broadcast::Sender<Notification>,
        gov_api: GovernanceAPI,
        database: DB<C>,
        message_channel: SenderEnd<MessageTaskCommand<TapleMessages>, ()>,
        distribution_channel: SenderEnd<
            DistributionMessagesNew,
            Result<(), DistributionErrorResponses>,
        >,
        our_id: KeyIdentifier,
    ) -> Self {
        Self {
            input_channel,
            inner_ledger: Ledger::new(
                gov_api,
                database,
                message_channel,
                distribution_channel,
                our_id,
            ),
            shutdown_receiver,
            shutdown_sender,
            notification_sender,
        }
    }

    pub async fn start(mut self) {
        match self.inner_ledger.init().await {
            Ok(_) => {}
            Err(error) => {
                log::error!("Ledger Manager Init fails: {:?}", error);
                self.shutdown_sender.send(()).expect("Channel Closed");
                return;
            }
        };
        loop {
            tokio::select! {
                command = self.input_channel.receive() => {
                    match command {
                        Some(command) => {
                            let result = self.process_command(command).await;
                            if result.is_err() {
                                self.shutdown_sender.send(()).expect("Channel Closed");
                                break;
                            }
                        }
                        None => {
                            self.shutdown_sender.send(()).expect("Channel Closed");
                            break;
                        },
                    }
                },
                _ = self.shutdown_receiver.recv() => {
                    break;
                }
            }
        }
    }

    async fn process_command(
        &mut self,
        command: ChannelData<LedgerCommand, LedgerResponse>,
    ) -> Result<(), LedgerError> {
        let (sender, data) = match command {
            ChannelData::AskData(data) => {
                let (sender, data) = data.get();
                (Some(sender), data)
            }
            ChannelData::TellData(data) => {
                let data = data.get();
                (None, data)
            }
        };
        let response = {
            match data {
                LedgerCommand::OwnEvent { event, signatures } => {
                    let response = self.inner_ledger.event_validated(event, signatures).await;
                    match response {
                        Err(error) => match error {
                            LedgerError::ChannelClosed => {
                                log::error!("Channel Closed");
                                self.shutdown_sender.send(()).expect("Channel Closed");
                                return Err(LedgerError::ChannelClosed);
                            }
                            LedgerError::GovernanceError(inner_error)
                                if inner_error == RequestError::ChannelClosed =>
                            {
                                log::error!("Channel Closed");
                                self.shutdown_sender.send(()).expect("Channel Closed");
                                return Err(LedgerError::ChannelClosed);
                            }
                            _ => {}
                        },
                        _ => {}
                    }
                    LedgerResponse::NoResponse
                }
                LedgerCommand::Genesis { event_request } => {
                    let response = self.inner_ledger.genesis(event_request).await;
                    match response {
                        Err(error) => match error {
                            LedgerError::ChannelClosed => {
                                log::error!("Channel Closed");
                                self.shutdown_sender.send(()).expect("Channel Closed");
                                return Err(LedgerError::ChannelClosed);
                            }
                            LedgerError::GovernanceError(inner_error)
                                if inner_error == RequestError::ChannelClosed =>
                            {
                                log::error!("Channel Closed");
                                self.shutdown_sender.send(()).expect("Channel Closed");
                                return Err(LedgerError::ChannelClosed);
                            }
                            _ => {}
                        },
                        _ => {}
                    }
                    LedgerResponse::NoResponse
                }
                LedgerCommand::ExternalEvent {
                    sender,
                    event,
                    signatures,
                } => {
                    let response = self
                        .inner_ledger
                        .external_event(event, signatures, sender)
                        .await;
                    match response {
                        Err(error) => match error {
                            LedgerError::ChannelClosed => {
                                log::error!("Channel Closed");
                                self.shutdown_sender.send(()).expect("Channel Closed");
                                return Err(LedgerError::ChannelClosed);
                            }
                            LedgerError::GovernanceError(inner_error)
                                if inner_error == RequestError::ChannelClosed =>
                            {
                                log::error!("Channel Closed");
                                self.shutdown_sender.send(()).expect("Channel Closed");
                                return Err(LedgerError::ChannelClosed);
                            }
                            _ => {}
                        },
                        _ => {}
                    }
                    LedgerResponse::NoResponse
                }
                LedgerCommand::ExternalIntermediateEvent { event } => {
                    let response = self.inner_ledger.external_intermediate_event(event).await;
                    match response {
                        Err(error) => match error {
                            LedgerError::ChannelClosed => {
                                log::error!("Channel Closed");
                                self.shutdown_sender.send(()).expect("Channel Closed");
                                return Err(LedgerError::ChannelClosed);
                            }
                            LedgerError::GovernanceError(inner_error)
                                if inner_error == RequestError::ChannelClosed =>
                            {
                                log::error!("Channel Closed");
                                self.shutdown_sender.send(()).expect("Channel Closed");
                                return Err(LedgerError::ChannelClosed);
                            }
                            _ => {}
                        },
                        _ => {}
                    }
                    LedgerResponse::NoResponse
                }
                LedgerCommand::GetEvent {
                    who_asked,
                    subject_id,
                    sn,
                } => {
                    let response = self.inner_ledger.get_event(who_asked, subject_id, sn).await;
                    let response = match response {
                        Err(error) => match error.clone() {
                            LedgerError::ChannelClosed => {
                                log::error!("Channel Closed");
                                self.shutdown_sender.send(()).expect("Channel Closed");
                                return Err(LedgerError::ChannelClosed);
                            }
                            LedgerError::DatabaseError(err) => match err {
                                crate::DbError::EntryNotFound => return Ok(()),
                                _ => Err(error),
                            },
                            _ => Err(error),
                        },
                        Ok(event) => Ok(event),
                    };
                    LedgerResponse::GetEvent(response)
                }
                LedgerCommand::GetLCE {
                    who_asked,
                    subject_id,
                } => {
                    let response = self.inner_ledger.get_lce(who_asked, subject_id).await;
                    let response = match response {
                        Err(error) => match error.clone() {
                            LedgerError::ChannelClosed => {
                                log::error!("Channel Closed");
                                self.shutdown_sender.send(()).expect("Channel Closed");
                                return Err(LedgerError::ChannelClosed);
                            }
                            LedgerError::DatabaseError(err) => match err {
                                crate::DbError::EntryNotFound => return Ok(()),
                                _ => Err(error),
                            },
                            _ => Err(error),
                        },
                        Ok(event) => Ok(event),
                    };
                    LedgerResponse::GetLCE(response)
                }
            }
        };
        if sender.is_some() {
            sender.unwrap().send(response).expect("Sender Dropped");
        }
        Ok(())
    }
}<|MERGE_RESOLUTION|>--- conflicted
+++ resolved
@@ -5,11 +5,7 @@
     governance::{error::RequestError, GovernanceAPI},
     message::MessageTaskCommand,
     protocol::protocol_message_manager::TapleMessages,
-<<<<<<< HEAD
-    Notification, KeyIdentifier, DatabaseCollection
-=======
-    DatabaseManager, KeyIdentifier, Notification,
->>>>>>> 8e14ba2c
+    Notification, KeyIdentifier, DatabaseCollection,
 };
 
 use super::{errors::LedgerError, ledger::Ledger, LedgerCommand, LedgerResponse};
