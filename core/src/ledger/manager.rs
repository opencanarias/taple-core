use async_trait::async_trait;

use crate::{
    commons::channel::{ChannelData, MpscChannel, SenderEnd},
    database::DB,
    distribution::{error::DistributionErrorResponses, DistributionMessagesNew},
    governance::{error::RequestError, GovernanceAPI},
    message::MessageTaskCommand,
    protocol::protocol_message_manager::TapleMessages,
<<<<<<< HEAD
    DatabaseManager, DigestIdentifier, KeyIdentifier, Notification,
=======
    DatabaseCollection, DigestIdentifier, KeyIdentifier, Notification,
>>>>>>> aca610e8
};

use super::{errors::LedgerError, ledger::Ledger, LedgerCommand, LedgerResponse};

#[async_trait]
pub trait EventManagerInterface {
    async fn expecting_transfer(
        &self,
        subject_id: DigestIdentifier,
    ) -> Result<KeyIdentifier, LedgerError>;
}

#[derive(Debug, Clone)]
pub struct EventManagerAPI {
    sender: SenderEnd<LedgerCommand, LedgerResponse>,
}

impl EventManagerAPI {
    pub fn new(sender: SenderEnd<LedgerCommand, LedgerResponse>) -> Self {
        Self { sender }
    }
}

#[async_trait]
impl EventManagerInterface for EventManagerAPI {
    async fn expecting_transfer(
        &self,
        subject_id: DigestIdentifier,
    ) -> Result<KeyIdentifier, LedgerError> {
        let response = self
            .sender
            .ask(LedgerCommand::ExpectingTransfer { subject_id })
            .await
            .map_err(|_| LedgerError::ChannelClosed)?;
        if let LedgerResponse::ExpectingTransfer(public_key) = response {
            public_key
        } else {
            Err(LedgerError::UnexpectedResponse)
        }
    }
}

<<<<<<< HEAD
pub struct EventManager<D: DatabaseManager> {
=======
pub struct EventManager<C: DatabaseCollection> {
>>>>>>> aca610e8
    /// Communication channel for incoming petitions
    input_channel: MpscChannel<LedgerCommand, LedgerResponse>,
    inner_ledger: Ledger<C>,
    shutdown_sender: tokio::sync::broadcast::Sender<()>,
    shutdown_receiver: tokio::sync::broadcast::Receiver<()>,
    notification_sender: tokio::sync::broadcast::Sender<Notification>,
}

impl<C: DatabaseCollection> EventManager<C> {
    pub fn new(
        input_channel: MpscChannel<LedgerCommand, LedgerResponse>,
        shutdown_sender: tokio::sync::broadcast::Sender<()>,
        shutdown_receiver: tokio::sync::broadcast::Receiver<()>,
        notification_sender: tokio::sync::broadcast::Sender<Notification>,
        gov_api: GovernanceAPI,
        database: DB<C>,
        message_channel: SenderEnd<MessageTaskCommand<TapleMessages>, ()>,
        distribution_channel: SenderEnd<
            DistributionMessagesNew,
            Result<(), DistributionErrorResponses>,
        >,
        our_id: KeyIdentifier,
    ) -> Self {
        Self {
            input_channel,
            inner_ledger: Ledger::new(
                gov_api,
                database,
                message_channel,
                distribution_channel,
                our_id,
            ),
            shutdown_receiver,
            shutdown_sender,
            notification_sender,
        }
    }

    pub async fn start(mut self) {
        match self.inner_ledger.init().await {
            Ok(_) => {}
            Err(error) => {
                log::error!("Ledger Manager Init fails: {:?}", error);
                self.shutdown_sender.send(()).expect("Channel Closed");
                return;
            }
        };
        loop {
            tokio::select! {
                command = self.input_channel.receive() => {
                    match command {
                        Some(command) => {
                            let result = self.process_command(command).await;
                            if result.is_err() {
                                log::error!("{}", result.unwrap_err());
                                self.shutdown_sender.send(()).expect("Channel Closed");
                                break;
                            }
                        }
                        None => {
                            self.shutdown_sender.send(()).expect("Channel Closed");
                            break;
                        },
                    }
                },
                _ = self.shutdown_receiver.recv() => {
                    break;
                }
            }
        }
    }

    async fn process_command(
        &mut self,
        command: ChannelData<LedgerCommand, LedgerResponse>,
    ) -> Result<(), LedgerError> {
        log::warn!("MENSAJE EN EL LEDGER RECIBIDO");
        let (sender, data) = match command {
            ChannelData::AskData(data) => {
                let (sender, data) = data.get();
                (Some(sender), data)
            }
            ChannelData::TellData(data) => {
                let data = data.get();
                (None, data)
            }
        };
        let response = {
            match data {
                LedgerCommand::ExpectingTransfer { subject_id } => {
                    let response = self.inner_ledger.expecting_transfer(subject_id).await;
                    match &response {
                        Err(error) => match error {
                            LedgerError::ChannelClosed => {
                                log::error!("Channel Closed");
                                self.shutdown_sender.send(()).expect("Channel Closed");
                                return Err(LedgerError::ChannelClosed);
                            }
                            LedgerError::GovernanceError(inner_error)
                                if *inner_error == RequestError::ChannelClosed =>
                            {
                                log::error!("Channel Closed");
                                self.shutdown_sender.send(()).expect("Channel Closed");
                                return Err(LedgerError::ChannelClosed);
                            }
                            _ => {}
                        },
                        _ => {}
                    }
                    LedgerResponse::ExpectingTransfer(response)
                }
                LedgerCommand::OwnEvent { event, signatures } => {
                    let response = self.inner_ledger.event_validated(event, signatures).await;
                    match response {
                        Err(error) => match error {
                            LedgerError::ChannelClosed => {
                                log::error!("Channel Closed");
                                self.shutdown_sender.send(()).expect("Channel Closed");
                                return Err(LedgerError::ChannelClosed);
                            }
                            LedgerError::GovernanceError(inner_error)
                                if inner_error == RequestError::ChannelClosed =>
                            {
                                log::error!("Channel Closed");
                                self.shutdown_sender.send(()).expect("Channel Closed");
                                return Err(LedgerError::ChannelClosed);
                            }
                            _ => {
                                log::error!("ERROR EN LEDGER {}", error);
                            }
                        },
                        _ => {}
                    }
                    LedgerResponse::NoResponse
                }
                LedgerCommand::Genesis { event_request } => {
                    let response = self.inner_ledger.genesis(event_request).await;
                    match response {
                        Err(error) => match error {
                            LedgerError::ChannelClosed => {
                                log::error!("Channel Closed");
                                self.shutdown_sender.send(()).expect("Channel Closed");
                                return Err(LedgerError::ChannelClosed);
                            }
                            LedgerError::GovernanceError(inner_error)
                                if inner_error == RequestError::ChannelClosed =>
                            {
                                log::error!("Channel Closed");
                                self.shutdown_sender.send(()).expect("Channel Closed");
                                return Err(LedgerError::ChannelClosed);
                            }
                            _ => {}
                        },
                        _ => {}
                    }
                    LedgerResponse::NoResponse
                }
                LedgerCommand::ExternalEvent {
                    sender,
                    event,
                    signatures,
                    validation_proof,
                } => {
                    log::error!("EXTERNAL EVENT RECIVED");
                    let response = self
                        .inner_ledger
                        .external_event(event, signatures, sender, validation_proof)
                        .await;
                    log::error!("External Event Response: {:?}", response);
                    match response {
                        Err(error) => match error {
                            LedgerError::ChannelClosed => {
                                log::error!("Channel Closed");
                                self.shutdown_sender.send(()).expect("Channel Closed");
                                return Err(LedgerError::ChannelClosed);
                            }
                            LedgerError::GovernanceError(inner_error)
                                if inner_error == RequestError::ChannelClosed =>
                            {
                                log::error!("Channel Closed");
                                self.shutdown_sender.send(()).expect("Channel Closed");
                                return Err(LedgerError::ChannelClosed);
                            }
                            _ => {}
                        },
                        _ => {}
                    }
                    LedgerResponse::NoResponse
                }
                LedgerCommand::ExternalIntermediateEvent { event } => {
                    log::error!("EXTERNAL INTERMEDIATE EVENT");
                    let response = self.inner_ledger.external_intermediate_event(event).await;
                    match response {
                        Err(error) => match error {
                            LedgerError::ChannelClosed => {
                                log::error!("Channel Closed");
                                self.shutdown_sender.send(()).expect("Channel Closed");
                                return Err(LedgerError::ChannelClosed);
                            }
                            LedgerError::GovernanceError(inner_error)
                                if inner_error == RequestError::ChannelClosed =>
                            {
                                log::error!("Channel Closed");
                                self.shutdown_sender.send(()).expect("Channel Closed");
                                return Err(LedgerError::ChannelClosed);
                            }
                            _ => {}
                        },
                        _ => {}
                    }
                    LedgerResponse::NoResponse
                }
                LedgerCommand::GetEvent {
                    who_asked,
                    subject_id,
                    sn,
                } => {
                    let response = self.inner_ledger.get_event(who_asked, subject_id, sn).await;
                    let response = match response {
                        Err(error) => match error.clone() {
                            LedgerError::ChannelClosed => {
                                log::error!("Channel Closed");
                                self.shutdown_sender.send(()).expect("Channel Closed");
                                return Err(LedgerError::ChannelClosed);
                            }
                            LedgerError::DatabaseError(err) => match err {
                                crate::DbError::EntryNotFound => return Ok(()),
                                _ => Err(error),
                            },
                            _ => Err(error),
                        },
                        Ok(event) => Ok(event),
                    };
                    LedgerResponse::GetEvent(response)
                }
                LedgerCommand::GetLCE {
                    who_asked,
                    subject_id,
                } => {
                    let response = self.inner_ledger.get_lce(who_asked, subject_id).await;
                    let response = match response {
                        Err(error) => match error.clone() {
                            LedgerError::ChannelClosed => {
                                log::error!("Channel Closed");
                                self.shutdown_sender.send(()).expect("Channel Closed");
                                return Err(LedgerError::ChannelClosed);
                            }
                            LedgerError::DatabaseError(err) => match err {
                                crate::DbError::EntryNotFound => return Ok(()),
                                _ => Err(error),
                            },
                            _ => Err(error),
                        },
                        Ok(event) => Ok(event),
                    };
                    log::error!("GETLCE RESPONSE OK");
                    LedgerResponse::GetLCE(response)
                }
                LedgerCommand::GetNextGov {
                    who_asked,
                    subject_id,
                    sn,
                } => {
                    let response = self
                        .inner_ledger
                        .get_next_gov(who_asked, subject_id, sn)
                        .await;
                    let response = match response {
                        Err(error) => match error.clone() {
                            LedgerError::ChannelClosed => {
                                log::error!("Channel Closed");
                                self.shutdown_sender.send(()).expect("Channel Closed");
                                return Err(LedgerError::ChannelClosed);
                            }
                            LedgerError::DatabaseError(err) => match err {
                                crate::DbError::EntryNotFound => return Ok(()),
                                _ => Err(error),
                            },
                            _ => Err(error),
                        },
                        Ok(event) => Ok(event),
                    };
                    LedgerResponse::GetNextGov(response)
                }
            }
        };
        if sender.is_some() {
            sender.unwrap().send(response).expect("Sender Dropped");
        }
        Ok(())
    }
}<|MERGE_RESOLUTION|>--- conflicted
+++ resolved
@@ -7,11 +7,7 @@
     governance::{error::RequestError, GovernanceAPI},
     message::MessageTaskCommand,
     protocol::protocol_message_manager::TapleMessages,
-<<<<<<< HEAD
-    DatabaseManager, DigestIdentifier, KeyIdentifier, Notification,
-=======
     DatabaseCollection, DigestIdentifier, KeyIdentifier, Notification,
->>>>>>> aca610e8
 };
 
 use super::{errors::LedgerError, ledger::Ledger, LedgerCommand, LedgerResponse};
@@ -54,11 +50,7 @@
     }
 }
 
-<<<<<<< HEAD
-pub struct EventManager<D: DatabaseManager> {
-=======
 pub struct EventManager<C: DatabaseCollection> {
->>>>>>> aca610e8
     /// Communication channel for incoming petitions
     input_channel: MpscChannel<LedgerCommand, LedgerResponse>,
     inner_ledger: Ledger<C>,
