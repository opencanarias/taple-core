use std::collections::HashSet;

use serde::{Deserialize, Serialize};

use crate::{
    identifier::{DigestIdentifier, KeyIdentifier},
    signature::Signature,
};

pub(crate) mod error;
<<<<<<< HEAD
// mod inner_manager;
// mod manager;
// mod resolutor;

mod inner_manager;
mod manager;
=======
pub(crate) mod inner_manager;
pub(crate) mod manager;
>>>>>>> ddeada08

#[derive(Clone, Serialize, Deserialize, Debug)]
pub enum DistributionMessagesNew {
    ProvideSignatures(AskForSignatures),
    SignaturesReceived(SignaturesReceived),
    SignaturesNeeded {
        subject_id: DigestIdentifier,
        sn: u64,
    },
}

#[derive(Clone, Serialize, Deserialize, Debug)]
pub struct AskForSignatures {
    pub subject_id: DigestIdentifier,
    pub sn: u64,
    pub signatures_requested: HashSet<KeyIdentifier>,
    pub sender_id: KeyIdentifier,
}

#[derive(Clone, Serialize, Deserialize, Debug)]
pub struct SignaturesReceived {
    pub subject_id: DigestIdentifier,
    pub sn: u64,
    pub signatures: HashSet<Signature>,
}

// Message Recieved from Ledger
#[derive(Clone, Serialize, Deserialize, Debug)]
pub struct StartDistribution {
    subject_id: DigestIdentifier,
    sn: u64,
}

#[derive(Clone, Serialize, Deserialize, Debug)]
pub enum LedgerMessages {
    LceRequested(LceRequested),
    EventRequested(EventRequested),
}

#[derive(Clone, Serialize, Deserialize, Debug)]
pub struct LceRequested {
    pub subject_id: DigestIdentifier,
    pub sender_id: KeyIdentifier,
}

#[derive(Clone, Serialize, Deserialize, Debug)]
pub struct EventRequested {
    pub subject_id: DigestIdentifier,
<<<<<<< HEAD
    pub sn: u64,
}

#[derive(Clone, Serialize, Deserialize, Debug)]
pub struct SetEventMessage {
    pub event: Event,
    pub notaries_signatures: Option<HashSet<NotaryEventResponse>>,
    pub sender: KeyIdentifier,
}

#[derive(Clone, Serialize, Deserialize, Debug)]
pub struct RequestEventMessage {
    pub subject_id: DigestIdentifier,
    pub sn: u64,
    pub sender: KeyIdentifier,
}

#[derive(Clone, Serialize, Deserialize, Debug)]
pub struct RequestSignatureMessage {
    pub subject_id: DigestIdentifier,
    // pub governance_id: DigestIdentifier,
    pub namespace: String,
    // pub schema_id: String,
    pub sn: u64,
    pub sender: KeyIdentifier,
    pub requested_signatures: HashSet<KeyIdentifier>,
}

#[derive(Clone, Serialize, Deserialize, Debug)]
pub struct SignaturesReceivedMessage {
    pub subject_id: DigestIdentifier,
    pub sn: u64,
    pub signatures: HashSet<Signature>,
=======
    pub sn: u64
>>>>>>> ddeada08
}<|MERGE_RESOLUTION|>--- conflicted
+++ resolved
@@ -8,17 +8,8 @@
 };
 
 pub(crate) mod error;
-<<<<<<< HEAD
-// mod inner_manager;
-// mod manager;
-// mod resolutor;
-
-mod inner_manager;
-mod manager;
-=======
 pub(crate) mod inner_manager;
 pub(crate) mod manager;
->>>>>>> ddeada08
 
 #[derive(Clone, Serialize, Deserialize, Debug)]
 pub enum DistributionMessagesNew {
@@ -67,41 +58,5 @@
 #[derive(Clone, Serialize, Deserialize, Debug)]
 pub struct EventRequested {
     pub subject_id: DigestIdentifier,
-<<<<<<< HEAD
     pub sn: u64,
-}
-
-#[derive(Clone, Serialize, Deserialize, Debug)]
-pub struct SetEventMessage {
-    pub event: Event,
-    pub notaries_signatures: Option<HashSet<NotaryEventResponse>>,
-    pub sender: KeyIdentifier,
-}
-
-#[derive(Clone, Serialize, Deserialize, Debug)]
-pub struct RequestEventMessage {
-    pub subject_id: DigestIdentifier,
-    pub sn: u64,
-    pub sender: KeyIdentifier,
-}
-
-#[derive(Clone, Serialize, Deserialize, Debug)]
-pub struct RequestSignatureMessage {
-    pub subject_id: DigestIdentifier,
-    // pub governance_id: DigestIdentifier,
-    pub namespace: String,
-    // pub schema_id: String,
-    pub sn: u64,
-    pub sender: KeyIdentifier,
-    pub requested_signatures: HashSet<KeyIdentifier>,
-}
-
-#[derive(Clone, Serialize, Deserialize, Debug)]
-pub struct SignaturesReceivedMessage {
-    pub subject_id: DigestIdentifier,
-    pub sn: u64,
-    pub signatures: HashSet<Signature>,
-=======
-    pub sn: u64
->>>>>>> ddeada08
 }