use std::collections::{HashMap, HashSet};

use crate::commons::channel::SenderEnd;
use crate::commons::models::state::Subject;
use crate::commons::self_signature_manager::{SelfSignatureInterface, SelfSignatureManager};
use crate::distribution::{AskForSignatures, SignaturesReceived};
use crate::event_content::Metadata;
use crate::governance::stage::ValidationStage;
use crate::identifier::{Derivable, DigestIdentifier, KeyIdentifier};
use crate::message::{MessageConfig, MessageTaskCommand};
use crate::protocol::protocol_message_manager::TapleMessages;
use crate::signature::Signature;
use crate::utils::message::distribution::{
    create_distribution_request, create_distribution_response,
};
use crate::utils::message::ledger::request_lce;
use crate::TapleSettings;
use crate::{
    database::{Error as DbError, DB},
    governance::GovernanceInterface,
    DatabaseCollection
};

use super::error::{DistributionErrorResponses, DistributionManagerError};
use super::StartDistribution;
pub struct InnerDistributionManager<G: GovernanceInterface, C: DatabaseCollection> {
    governance: G,
    db: DB<C>,
    messenger_channel: SenderEnd<MessageTaskCommand<TapleMessages>, ()>,
    signature_manager: SelfSignatureManager,
    timeout: u32,
    replication_factor: f64,
}

impl<G: GovernanceInterface, C: DatabaseCollection> InnerDistributionManager<G, C> {
    pub fn new(
        governance: G,
        db: DB<C>,
        messenger_channel: SenderEnd<MessageTaskCommand<TapleMessages>, ()>,
        signature_manager: SelfSignatureManager,
        settings: TapleSettings,
    ) -> Self {
        Self {
            governance,
            db,
            messenger_channel,
            signature_manager,
            timeout: settings.node.timeout,
            replication_factor: settings.node.replication_factor,
        }
    }

    pub async fn governance_updated(
        &self,
        governance_id: &DigestIdentifier,
    ) -> Result<(), DistributionManagerError> {
        let all_subjects_ids = self
            .db
            .get_subjects_by_governance(governance_id)
            .map_err(|error| DistributionManagerError::DatabaseError(error.to_string()))?;
        let governance = self
            .db
            .get_subject(governance_id)
            .map_err(|error| DistributionManagerError::DatabaseError(error.to_string()))?;
        // Tenemos los IDs de los sujetos afectados. Si seguimos siendo testigos o no dependerá en gran medida del namespace y el schema_id
        for id in all_subjects_ids {
            let subject = self
                .db
                .get_subject(&id)
                .map_err(|error| DistributionManagerError::DatabaseError(error.to_string()))?;
            let owner = subject.owner.clone();
            let metadata = build_metadata(&subject, governance.sn);
<<<<<<< HEAD
            let mut witnesses = self.get_targets(metadata).await?;
=======
            let mut witnesses = self
                .governance
                .get_signers(metadata, ValidationStage::Witness)
                .await
                .map_err(|_| DistributionManagerError::GovernanceChannelNotAvailable)?;
>>>>>>> aca610e8
            if !witnesses.contains(&self.signature_manager.get_own_identifier()) {
                // Ya no somos testigos
                self.db
                    .del_witness_signatures(&id)
                    .map_err(|error| DistributionManagerError::DatabaseError(error.to_string()))?;
                continue;
            }
            // Seguimos siendo testigos. Comprobamos si nos falta alguna firma.
            let (_, current_signatures) = self
                .db
                .get_witness_signatures(&id)
                .map_err(|error| DistributionManagerError::DatabaseError(error.to_string()))?;
            let current_signers: HashSet<KeyIdentifier> = current_signatures
                .into_iter()
                .map(|s| s.content.signer)
                .collect();
            let remaining_signers: HashSet<KeyIdentifier> =
                witnesses.difference(&current_signers).cloned().collect();
            witnesses.insert(owner);
            if !remaining_signers.is_empty() {
                self.send_signature_request(&id, subject.sn, witnesses, &remaining_signers)
                    .await?;
            }
        }
        Ok(())
    }

    async fn restart_distribution(
        &self,
        subject: &Subject,
        signatures: &HashSet<Signature>,
        witnesses: &HashSet<KeyIdentifier>,
    ) -> Result<(), DistributionManagerError> {
        let remaining_signatures = self.get_remaining_signers(signatures, witnesses);
        if remaining_signatures.len() > 0 {
            self.send_signature_request(
                &subject.subject_id,
                subject.sn,
                witnesses.clone(),
                &remaining_signatures,
            )
            .await?;
        }
        Ok(())
    }

    pub async fn init(&self) -> Result<(), DistributionManagerError> {
        // Tenemos que comprobar todos los sujetos que conocemos y comprobar si tenemos todas las firmas de
        // testificación para su último evento. Estos sujetos serán de diferentes gobernanzas, y para cada una de
        // ellas las condiciones serán diferentes. Se tata pues de un proceso complejo.
        // No obstante, en la práctica, el proceso se puede simplificar simplemente recurriendo a las firmas guardadas
        // de testificación. Si tenemos al menos una firma, entonces es que estábamos testificando el sujeto. No
        // obtante no hay manera de evitar el consultar la gobernanza. Como se puede suponer, es necesario implementar
        // algún tipo de caché para evitar consultar muchas veces la misma gobernanza. Una alterntiva es agrupar los sujetos
        // por gobernanzas en su lugar.
        let mut governances_version = HashMap::new();
        let signatures = self
            .db
            .get_all_witness_signatures()
            .map_err(|error| DistributionManagerError::DatabaseError(error.to_string()))?;
        // Tenemos el SubjectID, pero necesitamos la gobernanza de cada uno de ellos, así como el sn
        // Se deberá de pedir cada sujeto por separado.
        let mut governances_still_witness_flags: HashMap<
            (DigestIdentifier, String, String),
            (bool, Option<HashSet<KeyIdentifier>>),
        > = HashMap::new();
        for (subject_id, sn, signatures) in signatures.iter() {
            let subject = self
                .db
                .get_subject(subject_id)
                .map_err(|error| DistributionManagerError::DatabaseError(error.to_string()))?;
            if sn != &subject.sn {
                // Si el SN no coincide es que o no se llamó el proceso de distribución o se completó con éxito, en cualquiera de los
                // casos, el Ledger debería volver a solicitar la operación
                continue;
            }
            let schema_id = subject.schema_id.clone();
            let namespace = subject.namespace.clone();
            let governance_id = if &subject.schema_id == "governance" {
                subject.subject_id.clone()
            } else {
                subject.governance_id.clone()
            };
            // Comprobamos si ya hemos analizado sujetos del mismo tipo previamente
            if let Some((node_is_witness, witnesses)) = governances_still_witness_flags.get(&(
                governance_id.clone(),
                schema_id.clone(),
                namespace.clone(),
            )) {
                if !node_is_witness {
                    // Ya no somos testigos. Descartamos las firmas.
                    self.db
                        .del_witness_signatures(subject_id)
                        .map_err(|error| {
                            DistributionManagerError::DatabaseError(error.to_string())
                        })?;
                    continue;
                } else {
                    // Somos testigos. Realizamos el proceso de solicitud de firmas
                    // En principio, ya tenemos nuestra firma.
                    // Es posible que los testigos hayan cambiado y algunas firmas ya no sean correctos. No obstante,
                    // esto no supone ningún problema. Tener firmas de más es irrelevante a nivel de protocolo.
                    self.restart_distribution(&subject, &signatures, witnesses.as_ref().unwrap())
                        .await?;
                    continue;
                }
            }
            // No hemos analizado previamente la misma combinación de gobernanza, schema y namespace
            // Pedimos la gobernanza ya que necesitamos saber su versión actual
            let governance_version = {
                if &schema_id == "governance" {
                    governances_version.insert(governance_id.clone(), subject.sn);
                    subject.sn
                } else {
                    match governances_version.get(&subject.governance_id) {
                        Some(version) => *version,
                        None => {
                            let governance =
                                self.db.get_subject(&governance_id).map_err(|error| {
                                    DistributionManagerError::DatabaseError(error.to_string())
                                })?;
                            governances_version.insert(governance_id.clone(), governance.sn);
                            governance.sn
                        }
                    }
                }
            };
            // Comprobamos si seguimos siendo testigos para los sujetos de esta gobernanza
            let mut witnesses = self
                .get_targets(build_metadata(&subject, governance_version))
                .await?;
            if witnesses.contains(&self.signature_manager.get_own_identifier()) {
                // Seguimos siendo testigos
                witnesses.insert(subject.owner.clone());
                witnesses.remove(&self.signature_manager.get_own_identifier());
                self.restart_distribution(&subject, &signatures, &witnesses)
                    .await?;
                governances_still_witness_flags.insert(
                    (governance_id, schema_id, namespace),
                    (true, Some(witnesses)),
                );
            } else {
                // Ya no somos testigos
                // Podemos borrar la firmas. Indicamos además que esta combinación de
                // gobernanza + schema + namespace no es válida
                self.db
                    .del_witness_signatures(subject_id)
                    .map_err(|error| DistributionManagerError::DatabaseError(error.to_string()))?;
                governances_still_witness_flags
                    .insert((governance_id, schema_id, namespace), (false, None));
            }
        }
        Ok(())
    }

    pub async fn start_distribution(
        &self,
        msg: StartDistribution,
    ) -> Result<Result<(), DistributionErrorResponses>, DistributionManagerError> {
        // El ledger nos ha pedido que empecemos el proceso de distribución
        // Primero deberíamos empezar generando la firma del evento a distribuir
        let event = match self.db.get_event(&msg.subject_id, msg.sn) {
            Ok(event) => event,
            Err(error) => return Err(DistributionManagerError::DatabaseError(error.to_string())), // No debería ocurrir
        };
        let signature = self
            .signature_manager
            .sign(&event)
            .map_err(|_| DistributionManagerError::SignGenerarionFailed)?;
        // Borrar las firmas anteriores antes de poner las nuevas
        self.db
            .del_witness_signatures(&msg.subject_id)
            .map_err(|_| DistributionManagerError::SignGenerarionFailed)?;
        self.db
            .set_witness_signatures(&msg.subject_id, msg.sn, HashSet::from_iter(vec![signature]))
            .map_err(|error| DistributionManagerError::DatabaseError(error.to_string()))?;
        let subject = self
            .db
            .get_subject(&msg.subject_id)
            .map_err(|e| DistributionManagerError::DatabaseError(e.to_string()))?;
        let owner = subject.owner.clone();
        let governance_version = self
            .governance
            .get_governance_version(subject.governance_id.clone(), subject.subject_id.clone())
            .await
            .map_err(|_| DistributionManagerError::GovernanceChannelNotAvailable)?;
        // Empezamos la distribución
        let metadata = build_metadata(&subject, governance_version);
        let mut targets = self.get_targets(metadata).await?;
        log::warn!("REMAIMING SIGNATURES: {}", targets.len());
        for signer in targets.iter() {
            log::warn!("REMAIMING SIGNER: {}", signer.to_str());
        }
        targets.insert(owner);
        targets.remove(&self.signature_manager.get_own_identifier());
        if !targets.is_empty() {
            self.send_signature_request(&subject.subject_id, msg.sn, targets.clone(), &targets)
                .await?;
        }
        Ok(Ok(()))
    }

    async fn cancel_signature_request(
        &self,
        subject_id: &DigestIdentifier,
    ) -> Result<(), DistributionManagerError> {
        let subject_id_str = subject_id.to_str();
        self.messenger_channel
            .tell(MessageTaskCommand::Cancel(format!(
                "WITNESS/{}",
                subject_id_str
            )))
            .await
            .map_err(|_| DistributionManagerError::MessageChannelNotAvailable)?;
        Ok(())
    }

    async fn send_signature_request(
        &self,
        subject_id: &DigestIdentifier,
        sn: u64,
        targets: HashSet<KeyIdentifier>,
        signatures_requested: &HashSet<KeyIdentifier>,
    ) -> Result<(), DistributionManagerError> {
        let subject_id_str = subject_id.to_str();
        let request = create_distribution_request(
            subject_id.clone(),
            sn,
            signatures_requested.clone(),
            self.signature_manager.get_own_identifier(),
        );
        self.messenger_channel
            .tell(MessageTaskCommand::Request(
                Some(format!("WITNESS/{}", subject_id_str)),
                request,
                Vec::from_iter(targets.into_iter()),
                MessageConfig {
                    timeout: self.timeout,
                    replication_factor: self.replication_factor,
                },
            ))
            .await
            .map_err(|_| DistributionManagerError::MessageChannelNotAvailable)?;
        Ok(())
    }

    async fn get_targets(
        &self,
        metadata: Metadata,
    ) -> Result<HashSet<KeyIdentifier>, DistributionManagerError> {
        // Owner of subject must be included
        let owner = metadata.owner.clone();
        let mut targets = self
            .governance
            .get_signers(metadata, ValidationStage::Witness)
            .await
            .map_err(|_| DistributionManagerError::GovernanceChannelNotAvailable)?;
        targets.insert(owner);
        Ok(targets)
    }

    pub async fn provide_signatures(
        &self,
        msg: &AskForSignatures,
    ) -> Result<Result<(), DistributionErrorResponses>, DistributionManagerError> {
        // Se solicitan firmas
        // Comprobamos si las tenemos
        match self.db.get_witness_signatures(&msg.subject_id) {
            Ok((sn, signatures)) => {
                // Comprobamos SN
                if sn == msg.sn {
                    // Damos las firmas
                    let requested = &msg.signatures_requested;
                    let result = signatures
                        .iter()
                        .filter(|s| requested.contains(&s.content.signer))
                        .cloned()
                        .collect();
                    let response = create_distribution_response(msg.subject_id.clone(), sn, result);
                    self.messenger_channel
                        .tell(MessageTaskCommand::Request(
                            None,
                            response,
                            vec![msg.sender_id.clone()],
                            MessageConfig::direct_response(),
                        ))
                        .await
                        .map_err(|_| DistributionManagerError::MessageChannelNotAvailable)?;
                } else if msg.sn > sn {
                    // No veo necesario un mensaje para el caso de MSG.SN = SN + 1
                    let request = request_lce(
                        self.signature_manager.get_own_identifier(),
                        msg.subject_id.clone(),
                    );
                    self.messenger_channel
                        .tell(MessageTaskCommand::Request(
                            None,
                            request,
                            vec![msg.sender_id.clone()],
                            MessageConfig::direct_response(),
                        ))
                        .await
                        .map_err(|_| DistributionManagerError::MessageChannelNotAvailable)?;
                }
            }
            Err(DbError::EntryNotFound) => {
                // El sujeto no tiene firmas de testificación.
                let request = request_lce(
                    self.signature_manager.get_own_identifier(),
                    msg.subject_id.clone(),
                );
                self.messenger_channel
                    .tell(MessageTaskCommand::Request(
                        None,
                        request,
                        vec![msg.sender_id.clone()],
                        MessageConfig::direct_response(),
                    ))
                    .await
                    .map_err(|_| DistributionManagerError::MessageChannelNotAvailable)?;
            }
            Err(error) => {
                return Err(DistributionManagerError::DatabaseError(error.to_string()));
            }
        }
        return Ok(Ok(()));
    }

    fn get_remaining_signers(
        &self,
        current_signatures: &HashSet<Signature>,
        targets: &HashSet<KeyIdentifier>,
    ) -> HashSet<KeyIdentifier> {
        let current_signers: HashSet<&KeyIdentifier> = current_signatures
            .iter()
            .map(|s| &s.content.signer)
            .collect();
        let targets_ref: HashSet<&KeyIdentifier> = targets.iter().map(|s| s).collect();
        targets_ref
            .difference(&current_signers)
            .map(|&s| s.clone())
            .collect()
    }

    pub async fn signatures_received(
        &self,
        msg: SignaturesReceived,
    ) -> Result<Result<(), DistributionErrorResponses>, DistributionManagerError> {
        // Se reciben firmas de testificación
        // Comprobamos la validez de las firmas y las guardamos, actualizando además la tarea
        // Comprobamos si tenemos el sujeto y evento al que pertenecen las firmas
        // En pricnipio, si lo tenemos es tan sencillo como comprobar si ya tenemos firmas de testificación previas
        match self.db.get_witness_signatures(&msg.subject_id) {
            Ok((sn, current_signatures)) => {
                if msg.sn != sn {
                    return Ok(Err(DistributionErrorResponses::SignaturesNotFound));
                }
                // Comprobamos las firmas
                let event = match self.db.get_event(&msg.subject_id, msg.sn) {
                    Ok(event) => event,
                    Err(error) => {
                        return Err(DistributionManagerError::DatabaseError(error.to_string()))
                    }
                };
                let subject = match self.db.get_subject(&msg.subject_id) {
                    Ok(subject) => subject,
                    Err(error) => {
                        return Err(DistributionManagerError::DatabaseError(error.to_string()))
                    }
                };
                let owner = subject.owner.clone();
                let governance_version = self
                    .governance
                    .get_governance_version(
                        subject.governance_id.clone(),
                        subject.subject_id.clone(),
                    )
                    .await
                    .map_err(|_| DistributionManagerError::GovernanceChannelNotAvailable)?;
                let metadata = build_metadata(&subject, governance_version);
                let mut targets = self.get_targets(metadata).await?;
                let hash_signed = DigestIdentifier::from_serializable_borsh(&event)
                    .map_err(|_| DistributionManagerError::HashGenerationFailed)?;
                for signature in msg.signatures.iter() {
                    // Comprobamos signer
                    if !targets.contains(&signature.content.signer) {
                        return Ok(Err(DistributionErrorResponses::InvalidSigner));
                    }
                    // Comprobamos firma
                    if let Err(_error) = signature
                        .content
                        .signer
                        .verify(&hash_signed.derivative(), &signature.signature)
                    {
                        return Ok(Err(DistributionErrorResponses::InvalidSignature));
                    }
                }
                // Las firmas son correctas
                targets.remove(&self.signature_manager.get_own_identifier());
                let current_signatures: HashSet<Signature> =
                    current_signatures.union(&msg.signatures).cloned().collect();
                // Calculamos firmas que nos faltan
                let remaining_signatures =
                    self.get_remaining_signers(&current_signatures, &targets);
                self.db
                    .set_witness_signatures(&msg.subject_id, msg.sn, current_signatures)
                    .map_err(|error| DistributionManagerError::DatabaseError(error.to_string()))?;
                if remaining_signatures.len() == 0 {
                    self.cancel_signature_request(&subject.subject_id).await?;
                } else {
                    targets.insert(owner);
                    self.send_signature_request(
                        &subject.subject_id,
                        msg.sn,
                        targets,
                        &remaining_signatures,
                    )
                    .await?;
                }
                Ok(Ok(()))
            }
            Err(DbError::EntryNotFound) => {
                // No conocemos el evento del que nos llegan firmas. No vamos a pedir nada
                return Ok(Ok(()));
            }
            Err(error) => return Err(DistributionManagerError::DatabaseError(error.to_string())),
        }
    }
}

fn build_metadata(subject: &Subject, governance_version: u64) -> Metadata {
    Metadata {
        namespace: subject.namespace.clone(),
        subject_id: subject.subject_id.clone(),
        governance_id: subject.governance_id.clone(),
        governance_version: governance_version,
        schema_id: subject.schema_id.clone(),
        owner: subject.owner.clone(),
        creator: subject.creator.clone(),
    }
}<|MERGE_RESOLUTION|>--- conflicted
+++ resolved
@@ -70,15 +70,7 @@
                 .map_err(|error| DistributionManagerError::DatabaseError(error.to_string()))?;
             let owner = subject.owner.clone();
             let metadata = build_metadata(&subject, governance.sn);
-<<<<<<< HEAD
             let mut witnesses = self.get_targets(metadata).await?;
-=======
-            let mut witnesses = self
-                .governance
-                .get_signers(metadata, ValidationStage::Witness)
-                .await
-                .map_err(|_| DistributionManagerError::GovernanceChannelNotAvailable)?;
->>>>>>> aca610e8
             if !witnesses.contains(&self.signature_manager.get_own_identifier()) {
                 // Ya no somos testigos
                 self.db
