--- conflicted
+++ resolved
@@ -6,7 +6,7 @@
 use crate::{
     commons::{
         channel::SenderEnd,
-        crypto::{check_cryptography, Payload, DSA},
+        crypto::{check_cryptography},
         models::{
             approval::{Approval, UniqueApproval},
             event::{EventContent, ValidationProof},
@@ -21,18 +21,18 @@
     event_content::Metadata,
     event_request::{CreateRequest, EventRequest},
     governance::{stage::ValidationStage, GovernanceAPI, GovernanceInterface},
-    identifier::{Derivable, DigestIdentifier, KeyIdentifier, SignatureIdentifier},
+    identifier::{Derivable, DigestIdentifier, KeyIdentifier},
     ledger::{LedgerCommand, LedgerResponse},
     message::{MessageConfig, MessageTaskCommand},
     notary::NotaryEvent,
     protocol::protocol_message_manager::TapleMessages,
     request::TapleRequest,
-    signature::{Signature, SignatureContent, UniqueSignature},
+    signature::{Signature, UniqueSignature},
     utils::message::{
         approval::create_approval_request, evaluator::create_evaluator_request,
         ledger::request_gov_event, validation::create_validator_request,
     },
-    DatabaseCollection, Event, EventRequestType, Notification, TimeStamp,
+    DatabaseCollection, Event, EventRequestType, Notification,
 };
 use std::hash::Hash;
 
@@ -134,19 +134,6 @@
         event: &Event,
         gov_version: u64,
     ) -> Result<NotaryEvent, EventError> {
-<<<<<<< HEAD
-=======
-        let state_hash = match &event.content.event_proposal.proposal.event_request.request {
-            EventRequestType::Create(_) => {
-                unreachable!();
-            }
-            EventRequestType::Fact(_) => {
-                subject.state_hash_after_apply(&event.content.event_proposal.proposal.json_patch)?
-            }
-            EventRequestType::Transfer(_) => subject.get_state_hash()?,
-            EventRequestType::EOL(_) => subject.get_state_hash()?,
-        };
->>>>>>> 60f2f6f5
         let prev_event_hash = if event.content.event_proposal.proposal.sn == 0 {
             DigestIdentifier::default()
         } else {
@@ -504,7 +491,6 @@
             Err(crate::DbError::EntryNotFound) => {}
             Err(error) => return Err(EventError::DatabaseError(error.to_string())),
         }
-<<<<<<< HEAD
         self.new_event(event_request).await
     }
 
@@ -515,8 +501,6 @@
     ) -> Result<DigestIdentifier, EventError> {
         let request_id = DigestIdentifier::from_serializable_borsh(&event_request)
             .map_err(|_| EventError::HashGenerationFailed)?;
-=======
->>>>>>> 60f2f6f5
         if let EventRequestType::Create(create_request) = &event_request.request {
             // Comprobar si es governance, entonces vale todo, si no comprobar que el invoker soy yo y puedo hacerlo
             if event_request.signature.content.signer != self.own_identifier {
@@ -559,7 +543,6 @@
                 if !creation_premission {
                     return Err(EventError::CreatingPermissionDenied);
                 }
-<<<<<<< HEAD
                 let initial_state = self
                     .gov_api
                     .get_init_state(
@@ -626,12 +609,6 @@
                 .map_err(|error| EventError::DatabaseError(error.to_string()))?;
             self.subjects_completing_event
                 .insert(subject_id, (stage, signers, (quorum_size, 0)));
-=======
-            }
-            self.ledger_sender
-                .tell(LedgerCommand::Genesis { event_request })
-                .await?;
->>>>>>> 60f2f6f5
             return Ok(request_id);
         }
         let subject_id = match &event_request.request {
@@ -686,17 +663,12 @@
                 // de inmediato. Debe ser eliminado pues, después de la validación.
                 // Estos eventos ni se evaluan, ni se aprueban.
                 // No es necesario comprobar la governance, pues no se requieren permisos para la transferencia
-<<<<<<< HEAD
                 self.process_transfer_or_eol_event(
                     event_request.clone(),
                     subject.clone(),
                     gov_version,
                 )
                 .await?;
-=======
-                self.process_transfer_or_eol_event(event_request, subject, gov_version)
-                    .await?;
->>>>>>> 60f2f6f5
             }
             EventRequestType::Fact(state_request) => {
                 // Request evaluation signatures, sending request, sn and signature of everything about the subject
@@ -760,15 +732,6 @@
                     ))
                 })?;
                 // let er_hash = event_request.signature.content.event_content_hash.clone();
-<<<<<<< HEAD
-=======
-                self.database
-                    .set_taple_request(&request_id, &event_request.clone().try_into()?)
-                    .map_err(|error| EventError::DatabaseError(error.to_string()))?;
-                self.database
-                    .set_request(&subject.subject_id, event_request)
-                    .map_err(|error| EventError::DatabaseError(error.to_string()))?;
->>>>>>> 60f2f6f5
                 self.event_pre_evaluations
                     .insert(event_preevaluation_hash, event_preevaluation.clone());
                 // if let Some(sn) = self.actual_sn.get_mut(&subject_id) {
@@ -792,7 +755,6 @@
             }
             EventRequestType::Create(_) => unreachable!(),
         }
-<<<<<<< HEAD
         self.subjects_by_governance
             .entry(subject.governance_id)
             .or_insert_with(HashSet::new)
@@ -806,8 +768,6 @@
         self.database
             .set_request(&subject.subject_id, event_request)
             .map_err(|error| EventError::DatabaseError(error.to_string()))?;
-=======
->>>>>>> 60f2f6f5
         Ok(request_id)
     }
 
