--- conflicted
+++ resolved
@@ -1,10 +1,4 @@
-<<<<<<< HEAD
 use std::collections::{HashMap, HashSet};
-=======
-use std::{
-    collections::{HashMap, HashSet},
-};
->>>>>>> 49617263
 
 use borsh::BorshSerialize;
 use json_patch::{patch, Patch};
@@ -13,11 +7,7 @@
 use crate::{
     commons::{
         channel::SenderEnd,
-<<<<<<< HEAD
         crypto::{check_cryptography, Payload, DSA},
-=======
-        crypto::{Payload, DSA},
->>>>>>> 49617263
         models::{
             approval::{Approval, UniqueApproval},
             event::EventContent,
@@ -33,16 +23,17 @@
     identifier::{Derivable, DigestIdentifier, KeyIdentifier, SignatureIdentifier},
     ledger::{LedgerCommand, LedgerResponse},
     message::{MessageConfig, MessageTaskCommand},
+    protocol::protocol_message_manager::TapleMessages,
     signature::{Signature, SignatureContent, UniqueSignature},
-    Event, Notification, TimeStamp, utils::message::{approval::create_approval_request, validation::create_validator_request, evaluator::create_evaluator_request}, protocol::protocol_message_manager::TapleMessages,
+    utils::message::{
+        approval::create_approval_request, evaluator::create_evaluator_request,
+        validation::create_validator_request,
+    },
+    Event, Notification, TimeStamp,
 };
 use std::hash::Hash;
 
-<<<<<<< HEAD
 use super::{errors::EventError, EventMessages};
-=======
-use super::{errors::EventError};
->>>>>>> 49617263
 use crate::database::{DatabaseManager, DB};
 
 const TIMEOUT: u32 = 2000;
@@ -106,7 +97,6 @@
         let subjects = self.database.get_all_subjects();
         for subject in subjects.iter() {
             // Comprobar si hay eventos más allá del sn del sujeto que indica que debemos pedir las validaciones porque aún está pendiente de validar
-<<<<<<< HEAD
             match self.database.get_prevalidated_event(&subject.subject_id) {
                 Ok(last_event) => {
                     let metadata = Metadata {
@@ -141,43 +131,6 @@
                     crate::DbError::EntryNotFound => {}
                     _ => return Err(EventError::DatabaseError(error.to_string())),
                 },
-=======
-            let mut last_event = self
-                .database
-                .get_events_by_range(&subject.subject_id, None, -1)
-                .map_err(|error| EventError::DatabaseError(error.to_string()))?;
-            // Already know that the vec is contained by 1 element
-            let last_event = last_event.pop().unwrap();
-            if last_event.content.event_proposal.proposal.sn == subject.sn + 1 {
-                let metadata = Metadata {
-                    namespace: subject.namespace.clone(),
-                    subject_id: subject.subject_id.clone(),
-                    governance_id: subject.governance_id.clone(),
-                    governance_version: 0, // Not needed
-                    schema_id: subject.schema_id.clone(),
-                    owner: subject.owner.clone(),
-                };
-                let stage = ValidationStage::Validate;
-                let (signers, quorum_size) =
-                    self.get_signers_and_quorum(metadata, stage.clone()).await?;
-                let event_message = create_validator_request(last_event.clone());
-                self.ask_signatures(
-                    &subject.subject_id,
-                    event_message,
-                    signers.clone(),
-                    quorum_size,
-                )
-                .await?;
-                self.events_to_validate.insert(
-                    last_event.signature.content.event_content_hash.clone(),
-                    last_event,
-                );
-                self.subjects_completing_event
-                    .insert(subject.subject_id.clone(), (stage, signers, quorum_size));
-                continue;
-            } else if last_event.content.event_proposal.proposal.sn < subject.sn {
-                panic!("Que ha pasado?")
->>>>>>> 49617263
             }
             // Comprobar si hay requests en la base de datos que corresponden con eventos que aun no han llegado a la fase de validación y habría que reiniciar desde pedir evaluaciones
             match self.database.get_request(&subject.subject_id) {
@@ -332,22 +285,22 @@
             ValidationStage::Evaluate,
         );
         let invokator = event_request.signature.content.signer.clone();
-        let event_preevaluation = EventPreEvaluation::new(
+        let event_preevaluation = EventPreEvaluation {
             event_request,
-            Context {
+            context: Context {
                 governance_id: metadata.governance_id.clone(),
                 schema_id: metadata.schema_id.clone(),
-                invokator,
                 creator: subject.creator,
                 owner: metadata.owner.clone(),
                 actual_state: subject.properties,
                 // serde_json::to_string(self.virtual_state.get(&subject_id).unwrap())
                 //     .map_err(|_| EventError::ErrorParsingValue)?, // Must be Some, filled in init function
                 namespace: metadata.namespace.clone(),
+                governance_version,
             },
+            sn: subject.sn,
             // self.actual_sn.get(&subject_id).unwrap().to_owned() + 1, // Must be Some, filled in init function
-            subject.sn,
-        );
+        };
         let (signers, quorum_size) = self.get_signers_and_quorum(metadata, stage).await?;
         self.ask_signatures(
             &subject_id,
@@ -529,10 +482,7 @@
             let (stage, event_message) = if evaluation.approval_required {
                 let msg = create_approval_request(event_proposal);
                 // Retornar TapleMessage directamente
-                (
-                    ValidationStage::Approve,
-                    msg,
-                )
+                (ValidationStage::Approve, msg)
             } else {
                 let execution = match evaluation.acceptance {
                     crate::commons::models::Acceptance::Ok => true,
@@ -868,7 +818,6 @@
         };
         self.events_to_validate
             .insert(event_content_hash, event.clone());
-<<<<<<< HEAD
         self.database
             .set_prevalidated_event(&subject.subject_id, event)
             .map_err(|error| EventError::DatabaseError(error.to_string()))?;
@@ -876,15 +825,6 @@
             .del_request(&subject.subject_id)
             .map_err(|error| EventError::DatabaseError(error.to_string()))?;
         Ok(EventMessages::ValidationRequest(event))
-=======
-        // TODO: Enviar al Ledger que hay nuevo evento
-        // self.ledger_sender
-        //     .send(LedgerMessages::Event(event.clone()))
-        //     .await
-        //     .map_err(EventError::LedgerError)?;
-        // TODO: lo dle Ledger, importante
-        Ok(event)
->>>>>>> 49617263
     }
 }
 
