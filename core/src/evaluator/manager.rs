use std::marker::PhantomData;
use std::sync::Arc;

use wasmtime::Engine;

use super::compiler::manager::TapleCompiler;
use super::errors::EvaluatorError;
use super::{EvaluatorMessage, EvaluatorResponse};
use crate::commons::channel::{ChannelData, MpscChannel, SenderEnd};
use crate::commons::self_signature_manager::{SelfSignatureInterface, SelfSignatureManager};
use crate::database::{DatabaseCollection, DatabaseManager, DB};
use crate::evaluator::errors::ExecutorErrorResponses;
use crate::evaluator::runner::manager::TapleRunner;
use crate::governance::{GovernanceInterface, GovernanceUpdatedMessage};
use crate::message::{MessageConfig, MessageTaskCommand};
use crate::protocol::protocol_message_manager::TapleMessages;
use crate::request::EventRequest;
use crate::signature::Signed;
use crate::utils::message::event::create_evaluator_response;
use crate::EvaluationResponse;

pub struct EvaluatorManager<
    M: DatabaseManager<C>,
    C: DatabaseCollection + 'static,
    G: GovernanceInterface + Send + Clone + 'static,
> {
    /// Communication channel for incoming petitions
    input_channel: MpscChannel<EvaluatorMessage, EvaluatorResponse>,
    /// Contract executioner
    runner: TapleRunner<C, G>,
    signature_manager: SelfSignatureManager,
    shutdown_sender: tokio::sync::broadcast::Sender<()>,
    shutdown_receiver: tokio::sync::broadcast::Receiver<()>,
    messenger_channel: SenderEnd<MessageTaskCommand<TapleMessages>, ()>,
    _m: PhantomData<M>,
    _g: PhantomData<G>,
}

impl<
        M: DatabaseManager<C>,
        C: DatabaseCollection,
        G: GovernanceInterface + Send + Clone + 'static,
    > EvaluatorManager<M, C, G>
{
    pub fn new(
        input_channel: MpscChannel<EvaluatorMessage, EvaluatorResponse>,
        database: Arc<M>,
        signature_manager: SelfSignatureManager,
        compiler_channel: tokio::sync::broadcast::Receiver<GovernanceUpdatedMessage>,
        shutdown_sender: tokio::sync::broadcast::Sender<()>,
        shutdown_receiver: tokio::sync::broadcast::Receiver<()>,
        gov_api: G,
        contracts_path: String,
        messenger_channel: SenderEnd<MessageTaskCommand<TapleMessages>, ()>,
    ) -> Self {
        let engine = Engine::default();
        let compiler = TapleCompiler::new(
            compiler_channel,
            DB::new(database.clone()),
            gov_api.clone(),
            contracts_path,
            engine.clone(),
            shutdown_sender.subscribe(),
            shutdown_sender.clone(),
        );
        tokio::spawn(async move {
            compiler.start().await;
        });
        Self {
            input_channel,
            runner: TapleRunner::new(DB::new(database.clone()), engine, gov_api),
            signature_manager,
            shutdown_receiver,
            shutdown_sender,
            messenger_channel,
            _m: PhantomData::default(),
            _g: PhantomData::default(),
        }
    }

    pub async fn start(mut self) {
        loop {
            tokio::select! {
                command = self.input_channel.receive() => {
                    match command {
                        Some(command) => {
                            let result = self.process_command(command).await;
                            if result.is_err() {
                                log::error!("{}", result.unwrap_err());
                                self.shutdown_sender.send(()).expect("Channel Closed");
                            }
                        }
                        None => {
                            self.shutdown_sender.send(()).expect("Channel Closed");
                        },
                    }
                },
                _ = self.shutdown_receiver.recv() => {
                    break;
                }
            }
        }
    }

    async fn process_command(
        &mut self,
        command: ChannelData<EvaluatorMessage, EvaluatorResponse>,
    ) -> Result<(), EvaluatorError> {
        let (sender, data) = match command {
            ChannelData::AskData(data) => {
                let (sender, data) = data.get();
                (Some(sender), data)
            }
            ChannelData::TellData(data) => {
                let data = data.get();
                (None, data)
            }
        };
        let response = 'response: {
            match data {
                EvaluatorMessage::EvaluationEvent {
                    evaluation_request,
                    sender,
                } => {
                    let EventRequest::Fact(state_data) = &evaluation_request.event_request.content else {
                        break 'response EvaluatorResponse::AskForEvaluation(Err(super::errors::EvaluatorErrorResponses::CreateRequestNotAllowed));
                    };
                    let result = self
                        .runner
                        .execute_contract(&evaluation_request, state_data)
                        .await;
                    match result {
                        Ok(executor_response) => {
                            let signature = self
                                .signature_manager
                                .sign(&executor_response)
                                .map_err(|_| EvaluatorError::SignatureGenerationFailed)?;
                            let signed_evaluator_response: crate::signature::Signed<
                                crate::EvaluationResponse,
                            > = Signed::<EvaluationResponse>::new(executor_response, signature);
                            let msg = create_evaluator_response(signed_evaluator_response);
                            self.messenger_channel
                                .tell(MessageTaskCommand::Request(
                                    None,
                                    msg,
                                    vec![sender],
                                    MessageConfig::direct_response(),
                                ))
                                .await
                                .map_err(|_| EvaluatorError::ChannelNotAvailable)?;
                            EvaluatorResponse::AskForEvaluation(Ok(()))
                        }
                        Err(ExecutorErrorResponses::OurGovIsHigher) => {
                            // Mandar mensaje de actualización pendiente
                            self.messenger_channel
                                .tell(MessageTaskCommand::Request(
                                    None,
                                    TapleMessages::EventMessage(
                                        crate::event::EventCommand::HigherGovernanceExpected {
                                            governance_id: evaluation_request.context.governance_id,
                                            who_asked: self.signature_manager.get_own_identifier(),
                                        },
                                    ),
                                    vec![sender],
                                    MessageConfig::direct_response(),
                                ))
                                .await
                                .map_err(|_| EvaluatorError::ChannelNotAvailable)?;
                            EvaluatorResponse::AskForEvaluation(Ok(()))
                        }
                        Err(ExecutorErrorResponses::OurGovIsLower) => {
                            // No podemos evaluar porque nos la van a rechazar
                            // Pedir LCE al que nos mando la petición
                            self.messenger_channel
                                .tell(MessageTaskCommand::Request(
                                    None,
                                    TapleMessages::LedgerMessages(
                                        crate::ledger::LedgerCommand::GetLCE {
                                            who_asked: self.signature_manager.get_own_identifier(),
                                            subject_id: evaluation_request.context.governance_id,
                                        },
                                    ),
                                    vec![sender],
                                    MessageConfig::direct_response(),
                                ))
                                .await
                                .map_err(|_| EvaluatorError::ChannelNotAvailable)?;
                            EvaluatorResponse::AskForEvaluation(Ok(()))
                        }
                        Err(ExecutorErrorResponses::DatabaseError(error)) => {
                            return Err(EvaluatorError::DatabaseError(error))
                        }
                        Err(
                            ExecutorErrorResponses::StateJSONDeserializationFailed
                            | ExecutorErrorResponses::JSONPATCHDeserializationFailed,
                        ) => return Err(EvaluatorError::JSONDeserializationFailed),
                        Err(error) => {
                            break 'response EvaluatorResponse::AskForEvaluation(Err(
                                super::errors::EvaluatorErrorResponses::ContractExecutionError(
                                    error,
                                ),
                            ))
                        }
                    }
                }
                EvaluatorMessage::AskForEvaluation(_) => {
                    log::error!("Ask for Evaluation in Evaluator Manager");
                    return Ok(());
                }
            }
        };
        log::info!("Response: {:?}", response);
        if sender.is_some() {
            sender
                .unwrap()
                .send(response)
                .map_err(|_| EvaluatorError::ChannelNotAvailable)?;
        }
        Ok(())
    }
}

#[cfg(test)]
mod test {

    use std::{collections::HashSet, str::FromStr, sync::Arc};

    use async_trait::async_trait;
    use json_patch::diff;
    use serde::{Deserialize, Serialize};
    use serde_json::Value;
    use tokio::sync::broadcast::Sender;

    use crate::{
        commons::{
            channel::{ChannelData, MpscChannel, SenderEnd},
            crypto::{Ed25519KeyPair, KeyGenerator, KeyMaterial, KeyPair},
            models::{
                evaluation::{EvaluationRequest, SubjectContext},
                state::Subject,
            },
            schema_handler::gov_models::Contract,
            self_signature_manager::{SelfSignatureInterface, SelfSignatureManager},
        },
        database::{MemoryCollection, DB},
        evaluator::{EvaluatorMessage, EvaluatorResponse},
        event::EventCommand,
        governance::{
            error::RequestError, stage::ValidationStage, GovernanceInterface,
            GovernanceUpdatedMessage,
        },
        identifier::{DigestIdentifier, KeyIdentifier},
        message::MessageTaskCommand,
        protocol::protocol_message_manager::TapleMessages,
        request::{EventRequest, FactRequest},
        signature::Signed,
<<<<<<< HEAD
        MemoryManager, ValueWrapper, Metadata,
=======
        MemoryManager, Metadata, ValueWrapper,
>>>>>>> 485d4b85
    };

    use crate::evaluator::manager::EvaluatorManager;

    // Event Family
    #[derive(Serialize, Deserialize, Debug)]
    pub enum EventType {
        Notify {
            chunk: Vec<u8>,
        },
        ModOne {
            data: u32,
            chunk: Vec<u8>,
        },
        ModTwo {
            data: u32,
            chunk: Vec<u8>,
        },
        ModThree {
            data: u32,
            chunk: Vec<u8>,
        },
        ModAll {
            data: (u32, u32, u32),
            chunk: Vec<u8>,
        },
    }

    // Subject State
    #[derive(Serialize, Deserialize, Debug)]
    pub struct Data {
        pub one: u32,
        pub two: u32,
        pub three: u32,
    }

    #[derive(Clone)]
    struct GovernanceMockup {}

    fn get_file_wrong() -> String {
        String::from(
            r#"
        #[no_mangle]
        pub unsafe fn main_function(state_ptr: i32, event_ptr: i32, roles_ptr: i32) {
            
        }
        "#,
        )
    }

    fn get_file_wrong2() -> String {
        String::from(
            r#"
        #[no_mangle]
        pub unsafe fn main_function(state_ptr: i32, event_ptr: i32, roles_ptr: i32) -> i32 {
            4
        }
        "#,
        )
    }

    fn get_file() -> String {
        String::from(
            r#"
            mod sdk;
            use serde::{Deserialize, Serialize};
            
            // Intento de simulación de cómo podría ser un contrato
            
            // Definir "estado del sujeto"
            #[repr(C)]
            #[derive(Serialize, Deserialize, Clone)]
            pub struct Data {
                pub one: u32,
                pub two: u32,
                pub three: u32,
            }
            
            // Definir "Familia de eventos"
            #[derive(Serialize, Deserialize, Debug)]
            pub enum EventType {
                Notify,
                Patch { data: String },
                ModOne { data: u32 },
                ModTwo { data: u32 },
                ModThree { data: u32 },
                ModAll { data: (u32, u32, u32) },
            }
            
            #[no_mangle]
            pub unsafe fn main_function(state_ptr: i32, event_ptr: i32, roles_ptr: i32) -> u32 {
                sdk::execute_contract(state_ptr, event_ptr, roles_ptr, contract_logic)
            }
            
            /*
                context -> inmutable con estado inicial roles y evento
                result -> mutable success y approvalRequired, y estado final
                approvalRequired por defecto a false y siempre false si KO o error
            */
            
            // Lógica del contrato con los tipos de datos esperados
            // Devuelve el puntero a los datos escritos con el estado modificado
            fn contract_logic(
                context: &sdk::Context<Data, EventType>,
                contract_result: &mut sdk::ContractResult<Data>,
            ) {
                // Sería posible añadir gestión de errores
                // Podría ser interesante hacer las operaciones directamente como serde_json:Value en lugar de "Custom Data"
                let state = &mut contract_result.final_state;
                let roles = &context.roles;
                match &context.event {
                    EventType::ModAll { data } => {
                        // Evento que modifica el estado entero
                        state.one = data.0;
                        state.two = data.1;
                        state.three = data.2;
                    }
                    EventType::ModOne { data } => {
                        // Evento que modifica Data.one
                        if roles.contains(&"RolA".into()) {
                            state.one = *data;
                        }
                    }
                    EventType::ModTwo { data } => {
                        // Evento que modifica Data.two
                        state.two = *data;
                    }
                    EventType::ModThree { data } => {
                        // Evento que modifica Data.three
                        state.three = *data;
                    }
                    EventType::Notify => {
                        // Evento que no modifica el estado
                        // Estos eventos se añadirían a la cadena, pero dentro del contrato apenas harían algo
                    }
                    EventType::Patch { data } => {
                        // Se recibe un JSON PATCH
                        // Se aplica directamente al estado
                        let patched_state = sdk::apply_patch(&data, &context.initial_state).unwrap();
                        *state = patched_state;
                        // El usuario debería añadir una función que compruebe el estado del sujeto.
                    }
                }
                contract_result.success = true;
            }            
        "#,
        )
    }

    #[async_trait]
    impl GovernanceInterface for GovernanceMockup {
        async fn get_init_state(
            &self,
            _governance_id: DigestIdentifier,
            _schema_id: String,
            _governance_version: u64,
        ) -> Result<ValueWrapper, RequestError> {
            unimplemented!()
        }

        async fn get_schema(
            &self,
            _governance_id: DigestIdentifier,
            _schema_id: String,
            _governance_version: u64,
        ) -> Result<ValueWrapper, RequestError> {
            unimplemented!()
        }

        async fn get_signers(
            &self,
            _metadata: Metadata,
            _stage: ValidationStage,
        ) -> Result<HashSet<KeyIdentifier>, RequestError> {
            unimplemented!()
        }

        async fn get_quorum(
            &self,
            _metadata: Metadata,
            _stage: ValidationStage,
        ) -> Result<u32, RequestError> {
            unimplemented!()
        }

        async fn get_invoke_info(
            &self,
            _metadata: Metadata,
            _stage: ValidationStage,
            _invoker: KeyIdentifier,
        ) -> Result<bool, RequestError> {
            unreachable!()
        }

        async fn get_contracts(
            &self,
            governance_id: DigestIdentifier,
            _governance_version: u64,
        ) -> Result<Vec<(Contract, String)>, RequestError> {
            if governance_id
                == DigestIdentifier::from_str("Jg2Nuv5bNs4swQGcPQ1CXs9MtcfwMVoeQDR2Ea1YNYJw")
                    .unwrap()
            {
                Ok(vec![(
                    Contract {
                        raw: String::from("test")
                    },
                    "test".to_owned(),
                )])
            } else if governance_id
                == DigestIdentifier::from_str("Jg2Nuc5bNs4swQGcPQ1CXs9MtcfwMVoeQDR2Ea1YNYJw")
                    .unwrap()
            {
                Ok(vec![(
                    Contract {
                        raw: get_file_wrong().to_string()
                    },
                    "test".to_owned(),
                )])
            } else if governance_id
                == DigestIdentifier::from_str("Jg2Nuc5bNs4swQGcPQ2CXs9MtcfwMVoeQDR2Ea2YNYJw")
                    .unwrap()
            {
                Ok(vec![(
                    Contract {
                        raw: get_file_wrong2().to_string()
                    },
                    "test".to_owned(),
                )])
            } else {
                Ok(vec![(
                    Contract {
                        raw: get_file().to_string()
                    },
                    "test".to_owned(),
                )])
            }
        }

        async fn get_governance_version(
            &self,
            _governance_id: DigestIdentifier,
            _subject_id: DigestIdentifier,
        ) -> Result<u64, RequestError> {
            unimplemented!()
        }

        async fn is_governance(&self, _subject_id: DigestIdentifier) -> Result<bool, RequestError> {
            unimplemented!()
        }

        async fn governance_updated(
            &self,
            _governance_id: DigestIdentifier,
            _governance_version: u64,
        ) -> Result<(), RequestError> {
            Ok(())
        }
    }

    fn build_module() -> (
        EvaluatorManager<MemoryManager, MemoryCollection, GovernanceMockup>,
        SenderEnd<EvaluatorMessage, EvaluatorResponse>,
        Sender<GovernanceUpdatedMessage>,
        SelfSignatureManager,
        MpscChannel<MessageTaskCommand<TapleMessages>, ()>,
    ) {
        let (rx, sx) = MpscChannel::new(100);
        let (msg_rx, msg_sx) = MpscChannel::new(100);
        let (sx_compiler, rx_compiler) = tokio::sync::broadcast::channel(100);
        let keypair = KeyPair::Ed25519(Ed25519KeyPair::from_seed(&[]));
        let pk = keypair.public_key_bytes();
        let signature_manager = SelfSignatureManager {
            keys: keypair,
            identifier: KeyIdentifier::new(crate::KeyDerivator::Ed25519, &pk),
            digest_derivator: crate::DigestDerivator::Blake3_256,
        };
        let (shutdown_sx, shutdown_rx) = tokio::sync::broadcast::channel(100);
        let governance = GovernanceMockup {};
        let collection = Arc::new(MemoryManager::new());
        let database = DB::new(collection.clone());
        database
            .set_subject(
                &DigestIdentifier::from_str("JGSPR6FL-vE7iZxWMd17o09qn7NeTqlcImDVWmijXczw")
                    .unwrap(),
                create_governance_test(),
            )
            .unwrap();
        let manager = EvaluatorManager::new(
            rx,
            collection,
            signature_manager.clone(),
            rx_compiler,
            shutdown_sx,
            shutdown_rx,
            governance,
            "../../contracts".into(),
            msg_sx,
        );
        (manager, sx, sx_compiler, signature_manager, msg_rx)
    }

    fn create_governance_test() -> Subject {
        let initial_state = Data {
            one: 10,
            two: 11,
            three: 13,
        };
        let initial_state_json = serde_json::to_value(&initial_state).unwrap();
        Subject {
            keys: None,
            subject_id: DigestIdentifier::from_str("JGSPR6FL-vE7iZxWMd17o09qn7NeTqlcImDVWmijXczw")
                .unwrap(),
            governance_id: DigestIdentifier::from_str("").unwrap(),
            sn: 0,
            public_key: KeyIdentifier::from_str("EF3E6fTSLrsEWzkD2tkB6QbJU9R7IOkunImqp0PB_ejg")
                .unwrap(),
            namespace: "namespace1".into(),
            schema_id: "test".into(),
            owner: KeyIdentifier::from_str("EF3E6fTSLrsEWzkD2tkB6QbJU9R7IOkunImqp0PB_ejg").unwrap(),
            creator: KeyIdentifier::from_str("EF3E6fTSLrsEWzkD2tkB6QbJU9R7IOkunImqp0PB_ejg")
                .unwrap(),
            properties: ValueWrapper(initial_state_json),
            active: true,
            name: "".to_owned(),
            genesis_gov_version: 3,
        }
    }

    fn create_event_request(
        json: Value,
        signature_manager: &SelfSignatureManager,
    ) -> Signed<EventRequest> {
        let request = EventRequest::Fact(FactRequest {
            subject_id: DigestIdentifier::from_str("JXtZRpNgBWVg9v5YG9AaTNfCpPd-rCTTKrFW9cV8-JKs")
                .unwrap(),
            payload: ValueWrapper(json),
        });
        let signature = signature_manager.sign(&request).unwrap();
        let event_request = Signed::<EventRequest> {
            content: request,
            signature,
        };
        event_request
    }

    fn generate_json_patch(prev_state: Value, new_state: Value) -> Value {
        let patch = diff(&prev_state, &new_state);
        serde_json::to_value(&patch).unwrap()
    }

    #[test]
    fn contract_execution() {
        let rt = tokio::runtime::Runtime::new().unwrap();
        rt.block_on(async move {
            let (evaluator, sx_evaluator, sx_compiler, signature_manager, mut msg_rx) = build_module();
            let initial_state = Data {
                one: 10,
                two: 11,
                three: 13,
            };
            let initial_state_json = serde_json::to_value(&initial_state).unwrap();
            let event = EventType::ModTwo {
                data: 100,
                chunk: vec![123, 45, 20],
            };

            let handler = tokio::spawn(async move {
                evaluator.start().await;
            });
            tokio::time::sleep(tokio::time::Duration::from_secs(5)).await; // Pausa para compilar el contrato
            sx_compiler
                .send(GovernanceUpdatedMessage::GovernanceUpdated {
                    governance_id: DigestIdentifier::from_str(
                        "JGSPR6FL-vE7iZxWMd17o09qn7NeTqlcImDVWmijXczw",
                    )
                    .unwrap(),
                    governance_version: 0,
                })
                .unwrap();
            tokio::time::sleep(tokio::time::Duration::from_secs(5)).await; // Pausa para compilar el contrato
            let response = sx_evaluator
                .ask(EvaluatorMessage::AskForEvaluation(EvaluationRequest {
                    event_request: create_event_request(
                        serde_json::to_value(&event).unwrap(),
                        &signature_manager,
                    ),
                    context: SubjectContext {
                        governance_id: DigestIdentifier::from_str(
                            "JGSPR6FL-vE7iZxWMd17o09qn7NeTqlcImDVWmijXczw",
                        )
                        .unwrap(),
                        schema_id: "test".into(),
                        namespace: "namespace1".into(),
                        is_owner: true,
                        state: ValueWrapper(serde_json::json!("{}")),
                    },
                    sn: 1,
                    gov_version: 0,
                }))
                .await
                .unwrap();
            let EvaluatorResponse::AskForEvaluation(result) = response;
            assert!(result.is_ok());
            let message = if let ChannelData::TellData(data) = msg_rx.receive().await.unwrap() {
                if let MessageTaskCommand::Request(_, data, _, _) = data.get() {
                    data
                } else {
                    panic!("Unexpected 2");
                }
            } else {
                panic!("Unexpected");
            };
            let evaluator_response = if let TapleMessages::EventMessage(event) = message {
                match event {
                    EventCommand::EvaluatorResponse { evaluator_response } => evaluator_response,
                    _ => {
                        panic!("Unexpected 4");
                    }
                }
            } else {
                panic!("Unexpected 3");
            };
            let new_state = Data {
                one: 10,
                two: 100,
                three: 13,
            };
            let new_state_json = serde_json::to_value(&new_state).unwrap();
            // let hash = DigestIdentifier::from_serializable_borsh(new_state_json).unwrap();
            // assert_eq!(hash, evaluation.state_hash); // arreglar
            println!("{:#?}\n{:#?}", initial_state_json, new_state_json);
            let patch = generate_json_patch(initial_state_json, new_state_json);
            assert_eq!(patch, evaluator_response.content.patch.0); // arreglar
                                                                   // let own_identifier = signature_manager.get_own_identifier();
                                                                   // assert_eq!(evaluation..signer, own_identifier); // arreglar
            handler.abort();
        });
    }

    /*
    #[test]
    fn contract_execution_fail() {
        // Fail reason: Bad Event
        let rt = tokio::runtime::Runtime::new().unwrap();
        rt.block_on(async move {
            let (evaluator, sx_evaluator, sx_compiler, signature_manager, msg_rx) = build_module();
            let initial_state = Data {
                one: 10,
                two: 11,
                three: 13,
            };
            let initial_state_json = serde_json::to_string(&initial_state).unwrap();
            let event = String::from("hola");

            let handler = tokio::spawn(async move {
                evaluator.start().await;
            });

            sx_compiler
                .send(GovernanceUpdatedMessage::GovernanceUpdated {
                    governance_id: DigestIdentifier::from_str(
                        "JGSPR6FL-vE7iZxWMd17o09qn7NeTqlcImDVWmijXczw",
                    )
                    .unwrap(),
                    governance_version: 0,
                })
                .unwrap();
            // sx_compiler
            //     .ask(CompilerMessages::NewGovVersion(NewGovVersion {
            //         governance_id: DigestIdentifier::from_str(
            //             "JGSPR6FL-vE7iZxWMd17o09qn7NeTqlcImDVWmijXczw",
            //         )
            //         .unwrap(),
            //         governance_version: 0,
            //     }))
            //     .await
            //     .unwrap();

            let response = sx_evaluator
                .ask(EvaluatorMessage::AskForEvaluation(EventPreEvaluation {
                    // invokation: create_event_request(
                    //     serde_json::to_string(&event).unwrap(),
                    //     &signature_manager,
                    // ),
                    // hash_request: DigestIdentifier::default().to_str(),
                    event_request: create_event_request(
                        serde_json::to_string(&event).unwrap(),
                        &signature_manager,
                    ),
                    context: Context {
                        governance_id: DigestIdentifier::from_str(
                            "JGSPR6FL-vE7iZxWMd17o09qn7NeTqlcImDVWmijXczw",
                        )
                        .unwrap(),
                        schema_id: "test".into(),
                        creator: KeyIdentifier::from_str(
                            "EF3E6fTSLrsEWzkD2tkB6QbJU9R7IOkunImqp0PB_ejg",
                        )
                        .unwrap(),
                        owner: KeyIdentifier::from_str(
                            "EF3E6fTSLrsEWzkD2tkB6QbJU9R7IOkunImqp0PB_ejg",
                        )
                        .unwrap(),
                        actual_state: initial_state_json.clone(),
                        namespace: "namespace1".into(),
                        governance_version: 0,
                    },
                    sn: 1,
                }))
                .await
                .unwrap();
            let EvaluatorResponse::AskForEvaluation(result) = response;
            assert!(result.is_ok());
            // let result = result.unwrap();
            // assert!(!result.success);
            handler.abort();
        });
    }

    #[test]
    fn contract_execution_fail2() {
        // Fail reason: Bad State
        let rt = tokio::runtime::Runtime::new().unwrap();
        rt.block_on(async move {
            let (evaluator, sx_evaluator, sx_compiler, signature_manager) = build_module();
            let initial_state = String::from("hola");
            let initial_state_json = serde_json::to_string(&initial_state).unwrap();
            let event = EventType::ModTwo {
                data: 100,
                chunk: vec![123, 45, 20],
            };

            let handler = tokio::spawn(async move {
                evaluator.start().await;
            });

            sx_compiler
                .ask(CompilerMessages::NewGovVersion(NewGovVersion {
                    governance_id: DigestIdentifier::from_str(
                        "JGSPR6FL-vE7iZxWMd17o09qn7NeTqlcImDVWmijXczw",
                    )
                    .unwrap(),
                    governance_version: 0,
                }))
                .await
                .unwrap();

            let response = sx_evaluator
                .ask(EvaluatorMessage::AskForEvaluation(
                    crate::evaluator::AskForEvaluation {
                        invokation: create_event_request(
                            serde_json::to_string(&event).unwrap(),
                            &signature_manager,
                        ),
                        // hash_request: DigestIdentifier::default().to_str(),
                        context: Context {
                            governance_id: DigestIdentifier::from_str(
                                "JGSPR6FL-vE7iZxWMd17o09qn7NeTqlcImDVWmijXczw",
                            )
                            .unwrap(),
                            schema_id: "test".into(),
                            invokator: KeyIdentifier::from_str(
                                "EF3E6fTSLrsEWzkD2tkB6QbJU9R7IOkunImqp0PB_ejg",
                            )
                            .unwrap(),
                            creator: KeyIdentifier::from_str(
                                "EF3E6fTSLrsEWzkD2tkB6QbJU9R7IOkunImqp0PB_ejg",
                            )
                            .unwrap(),
                            owner: KeyIdentifier::from_str(
                                "EF3E6fTSLrsEWzkD2tkB6QbJU9R7IOkunImqp0PB_ejg",
                            )
                            .unwrap(),
                            state: initial_state_json.clone(),
                            namespace: "namespace1".into(),
                        },
                        sn: 1,
                    },
                ))
                .await
                .unwrap();
            let EvaluatorResponse::AskForEvaluation(result) = response;
            assert!(result.is_ok());
            let result = result.unwrap();
            assert!(!result.success);
            handler.abort();
        });
    }

    #[test]
    fn contract_execution_wrong_gov_id() {
        let rt = tokio::runtime::Runtime::new().unwrap();
        rt.block_on(async move {
            let (evaluator, sx_evaluator, sx_compiler, signature_manager) = build_module();
            let initial_state = Data {
                one: 10,
                two: 11,
                three: 13,
            };
            let initial_state_json = serde_json::to_string(&initial_state).unwrap();
            let event = EventType::ModTwo {
                data: 100,
                chunk: vec![123, 45, 20],
            };

            let handler = tokio::spawn(async move {
                evaluator.start().await;
            });

            sx_compiler
                .ask(CompilerMessages::NewGovVersion(NewGovVersion {
                    governance_id: DigestIdentifier::from_str(
                        "JGSPR6FL-vE7iZxWMd17o09qn7NeTqlcImDVWmijXczw",
                    )
                    .unwrap(),
                    governance_version: 0,
                }))
                .await
                .unwrap();

            let response = sx_evaluator
                .ask(EvaluatorMessage::AskForEvaluation(
                    crate::evaluator::AskForEvaluation {
                        invokation: create_event_request(
                            serde_json::to_string(&event).unwrap(),
                            &signature_manager,
                        ),
                        // hash_request: DigestIdentifier::default().to_str(),
                        context: Context {
                            governance_id: DigestIdentifier::from_str(
                                "Jg2Nuv5bNs4swQGcPQ1CXs9MtcfwMVoeQDR2Ea1YNYJw",
                            )
                            .unwrap(),
                            schema_id: "test".into(),
                            invokator: KeyIdentifier::from_str(
                                "EF3E6fTSLrsEWzkD2tkB6QbJU9R7IOkunImqp0PB_ejg",
                            )
                            .unwrap(),
                            creator: KeyIdentifier::from_str(
                                "EF3E6fTSLrsEWzkD2tkB6QbJU9R7IOkunImqp0PB_ejg",
                            )
                            .unwrap(),
                            owner: KeyIdentifier::from_str(
                                "EF3E6fTSLrsEWzkD2tkB6QbJU9R7IOkunImqp0PB_ejg",
                            )
                            .unwrap(),
                            state: initial_state_json.clone(),
                            namespace: "namespace1".into(),
                        },
                        sn: 1,
                    },
                ))
                .await
                .unwrap();
            let EvaluatorResponse::AskForEvaluation(result) = response;
            assert!(result.is_ok());
            let result = result.unwrap();
            assert!(!result.success);
            handler.abort();
        });
    }

    #[test]
    fn contract_compilation_no_sdk() {
        let rt = tokio::runtime::Runtime::new().unwrap();
        rt.block_on(async move {
            let (evaluator, _sx_evaluator, sx_compiler, signature_manager) = build_module();

            let handler = tokio::spawn(async move {
                evaluator.start().await;
            });

            let response = sx_compiler
                .ask(CompilerMessages::NewGovVersion(NewGovVersion {
                    governance_id: DigestIdentifier::from_str(
                        "Jg2Nuc5bNs4swQGcPQ2CXs9MtcfwMVoeQDR2Ea2YNYJw",
                    )
                    .unwrap(),
                    governance_version: 0,
                }))
                .await
                .unwrap();
            if let CompilerResponses::CompileContract(Err(CompilerErrorResponses::NoSDKFound)) =
                response
            {
                handler.abort();
            } else {
                assert!(false)
            };
        });
    }

    #[test]
    fn compilation_error() {
        let rt = tokio::runtime::Runtime::new().unwrap();
        rt.block_on(async move {
            let (_evaluator, _sx_evaluator, sx_compiler, signature_manager) = build_module();

            let response = sx_compiler
                .ask(CompilerMessages::NewGovVersion(NewGovVersion {
                    governance_id: DigestIdentifier::from_str(
                        "Jg2Nuv5bNs4swQGcPQ1CXs9MtcfwMVoeQDR2Ea1YNYJw",
                    )
                    .unwrap(),
                    governance_version: 10,
                }))
                .await
                .unwrap();
            let CompilerResponses::CompileContract(result) = response else {
                panic!("Invalid response received");
            };
            assert!(result.is_err());
            let CompilerErrorResponses::CargoExecError = result.unwrap_err() else {
                panic!("Invalid response received");
            };
        });
    }
    */
}<|MERGE_RESOLUTION|>--- conflicted
+++ resolved
@@ -254,11 +254,7 @@
         protocol::protocol_message_manager::TapleMessages,
         request::{EventRequest, FactRequest},
         signature::Signed,
-<<<<<<< HEAD
         MemoryManager, ValueWrapper, Metadata,
-=======
-        MemoryManager, Metadata, ValueWrapper,
->>>>>>> 485d4b85
     };
 
     use crate::evaluator::manager::EvaluatorManager;
