use std::marker::PhantomData;
use std::sync::Arc;

use wasmtime::Engine;

use super::compiler::manager::TapleCompiler;
use super::errors::EvaluatorError;
use super::{EvaluatorMessage, EvaluatorResponse};
use crate::commons::channel::{ChannelData, MpscChannel, SenderEnd};
use crate::commons::self_signature_manager::{SelfSignatureInterface, SelfSignatureManager};
use crate::database::{DatabaseCollection, DatabaseManager, DB};
use crate::evaluator::errors::ExecutorErrorResponses;
use crate::evaluator::runner::manager::TapleRunner;
use crate::event_request::EventRequestType;
use crate::governance::{GovernanceInterface, GovernanceUpdatedMessage};
use crate::message::{MessageConfig, MessageTaskCommand};
use crate::protocol::protocol_message_manager::TapleMessages;
use crate::utils::message::event::create_evaluator_response;

pub struct EvaluatorManager<
    M: DatabaseManager<C>,
    C: DatabaseCollection + 'static,
> {
    /// Communication channel for incoming petitions
    input_channel: MpscChannel<EvaluatorMessage, EvaluatorResponse>,
    /// Contract executioner
    runner: TapleRunner<C>,
    signature_manager: SelfSignatureManager,
    shutdown_sender: tokio::sync::broadcast::Sender<()>,
    shutdown_receiver: tokio::sync::broadcast::Receiver<()>,
    messenger_channel: SenderEnd<MessageTaskCommand<TapleMessages>, ()>,
    _m: PhantomData<M>,
}

impl<
        M: DatabaseManager<C>,
        C: DatabaseCollection,
    > EvaluatorManager<M, C>
{
    pub fn new<G: GovernanceInterface + Send + Clone + 'static>(
        input_channel: MpscChannel<EvaluatorMessage, EvaluatorResponse>,
        database: Arc<M>,
        signature_manager: SelfSignatureManager,
        compiler_channel: tokio::sync::broadcast::Receiver<GovernanceUpdatedMessage>,
        shutdown_sender: tokio::sync::broadcast::Sender<()>,
        shutdown_receiver: tokio::sync::broadcast::Receiver<()>,
        gov_api: G,
        contracts_path: String,
        messenger_channel: SenderEnd<MessageTaskCommand<TapleMessages>, ()>,
    ) -> Self {
        let engine = Engine::default();
        let compiler = TapleCompiler::new(
            compiler_channel,
            DB::new(database.clone()),
            gov_api.clone(),
            contracts_path,
            engine.clone(),
            shutdown_sender.subscribe(),
            shutdown_sender.clone(),
        );
        tokio::spawn(async move {
            compiler.start().await;
        });
        Self {
            input_channel,
            runner: TapleRunner::new(DB::new(database.clone()), engine),
            signature_manager,
            shutdown_receiver,
            shutdown_sender,
            messenger_channel,
            _m: PhantomData::default(),
        }
    }

    pub async fn start(mut self) {
        loop {
            tokio::select! {
                command = self.input_channel.receive() => {
                    match command {
                        Some(command) => {
                            let result = self.process_command(command).await;
                            if result.is_err() {
                                log::error!("{}", result.unwrap_err());
                                self.shutdown_sender.send(()).expect("Channel Closed");
                            }
                        }
                        None => {
                            self.shutdown_sender.send(()).expect("Channel Closed");
                        },
                    }
                },
                _ = self.shutdown_receiver.recv() => {
                    break;
                }
            }
        }
    }

    async fn process_command(
        &mut self,
        command: ChannelData<EvaluatorMessage, EvaluatorResponse>,
    ) -> Result<(), EvaluatorError> {
        let (sender, data) = match command {
            ChannelData::AskData(data) => {
                let (sender, data) = data.get();
                (Some(sender), data)
            }
            ChannelData::TellData(data) => {
                let data = data.get();
                (None, data)
            }
        };
        let response = 'response: {
            match data {
                EvaluatorMessage::AskForEvaluation(data) => {
                    let EventRequestType::State(state_data) = &data.event_request.request else {
                        break 'response EvaluatorResponse::AskForEvaluation(Err(super::errors::EvaluatorErrorResponses::CreateRequestNotAllowed));
                    };
                    let result = self.runner.execute_contract(&data, state_data).await;
                    log::warn!("Execution result: {:?}", result);
                    match result {
                        Ok(executor_response) => {
                            let governance_version = executor_response.governance_version;
                            let signature = self
                                .signature_manager
                                .sign(&(
                                    &executor_response.context_hash,
                                    &executor_response.hash_new_state,
                                    governance_version,
                                    &executor_response.success,
                                    &executor_response.approval_required,
                                ))
                                .map_err(|_| EvaluatorError::SignatureGenerationFailed)?;
                            let msg = create_evaluator_response(
                                executor_response.context_hash,
                                executor_response.hash_new_state,
                                governance_version,
                                executor_response.success,
                                executor_response.approval_required,
                                executor_response.json_patch,
                                signature,
                            );
                            self.messenger_channel
                                .tell(MessageTaskCommand::Request(
                                    None,
                                    msg,
                                    vec![data.context.owner],
                                    MessageConfig::direct_response(),
                                ))
                                .await
                                .map_err(|_| EvaluatorError::ChannelNotAvailable)?;
                            EvaluatorResponse::AskForEvaluation(Ok(()))
                        }
                        Err(ExecutorErrorResponses::OurGovIsHigher) => {
                            // Mandar mensaje de actualización pendiente
                            self.messenger_channel
                                .tell(MessageTaskCommand::Request(
                                    None,
                                    TapleMessages::EventMessage(
                                        crate::event::EventCommand::HigherGovernanceExpected {
                                            governance_id: data.context.governance_id,
                                            who_asked: self.signature_manager.get_own_identifier(),
                                        },
                                    ),
                                    vec![data.context.owner],
                                    MessageConfig::direct_response(),
                                ))
                                .await
                                .map_err(|_| EvaluatorError::ChannelNotAvailable)?;
                            EvaluatorResponse::AskForEvaluation(Ok(()))
                        }
                        Err(ExecutorErrorResponses::OurGovIsLower) => {
                            // No podemos evaluar porque nos la van a rechazar
                            // Pedir LCE al que nos mando la petición
                            self.messenger_channel
                                .tell(MessageTaskCommand::Request(
                                    None,
                                    TapleMessages::LedgerMessages(
                                        crate::ledger::LedgerCommand::GetLCE {
                                            who_asked: self.signature_manager.get_own_identifier(),
                                            subject_id: data.context.governance_id,
                                        },
                                    ),
                                    vec![data.context.owner],
                                    MessageConfig::direct_response(),
                                ))
                                .await
                                .map_err(|_| EvaluatorError::ChannelNotAvailable)?;
                            EvaluatorResponse::AskForEvaluation(Ok(()))
                        }
                        Err(ExecutorErrorResponses::DatabaseError(error)) => {
                            return Err(EvaluatorError::DatabaseError(error))
                        }
                        Err(
                            ExecutorErrorResponses::StateJSONDeserializationFailed
                            | ExecutorErrorResponses::JSONPATCHDeserializationFailed,
                        ) => return Err(EvaluatorError::JSONDeserializationFailed),
                        Err(error) => {
                            break 'response EvaluatorResponse::AskForEvaluation(Err(
                                super::errors::EvaluatorErrorResponses::ContractExecutionError(
                                    error,
                                ),
                            ))
                        }
                    }
                }
            }
        };
        if sender.is_some() {
            sender
                .unwrap()
                .send(response)
                .map_err(|_| EvaluatorError::ChannelNotAvailable)?;
        }
        Ok(())
    }
}

#[cfg(test)]
mod test {

    use std::{collections::HashSet, str::FromStr, sync::Arc};

    use async_trait::async_trait;
    use json_patch::diff;
    use serde::{Deserialize, Serialize};
    use serde_json::Value;
    use tokio::{sync::broadcast::Sender};

    use crate::{
        commons::{
            channel::{ChannelData, MpscChannel, SenderEnd},
            crypto::{Ed25519KeyPair, KeyGenerator, KeyMaterial, KeyPair},
            models::{
                event_preevaluation::{Context, EventPreEvaluation},
                state::Subject,
            },
            schema_handler::gov_models::{Contract},
            self_signature_manager::{SelfSignatureInterface, SelfSignatureManager},
        },
        database::{MemoryCollection, DB},
        evaluator::{
            compiler::ContractType, EvaluatorMessage,
            EvaluatorResponse,
        },
        event_content::Metadata,
        event_request::{EventRequest, EventRequestType, StateRequest},
        governance::{
            error::RequestError, stage::ValidationStage, GovernanceInterface,
            GovernanceUpdatedMessage,
        },
        identifier::{DigestIdentifier, KeyIdentifier},
        message::MessageTaskCommand,
        protocol::protocol_message_manager::TapleMessages,
        MemoryManager,
        TimeStamp, event::EventCommand,
    };

    use crate::evaluator::manager::EvaluatorManager;

    // Event Family
    #[derive(Serialize, Deserialize, Debug)]
    pub enum EventType {
        Notify {
            chunk: Vec<u8>,
        },
        ModOne {
            data: u32,
            chunk: Vec<u8>,
        },
        ModTwo {
            data: u32,
            chunk: Vec<u8>,
        },
        ModThree {
            data: u32,
            chunk: Vec<u8>,
        },
        ModAll {
            data: (u32, u32, u32),
            chunk: Vec<u8>,
        },
    }

    // Subject State
    #[derive(Serialize, Deserialize, Debug)]
    pub struct Data {
        pub one: u32,
        pub two: u32,
        pub three: u32,
    }

    #[derive(Clone)]
    struct GovernanceMockup {}

    fn get_file_wrong() -> String {
        String::from(
            r#"
        #[no_mangle]
        pub unsafe fn main_function(state_ptr: i32, event_ptr: i32, roles_ptr: i32) {
            
        }
        "#,
        )
    }

    fn get_file_wrong2() -> String {
        String::from(
            r#"
        #[no_mangle]
        pub unsafe fn main_function(state_ptr: i32, event_ptr: i32, roles_ptr: i32) -> i32 {
            4
        }
        "#,
        )
    }

    fn get_file() -> String {
        String::from(
            r#"
            mod sdk;
            use serde::{Deserialize, Serialize};
            
            // Intento de simulación de cómo podría ser un contrato
            
            // Definir "estado del sujeto"
            #[repr(C)]
            #[derive(Serialize, Deserialize, Clone)]
            pub struct Data {
                pub one: u32,
                pub two: u32,
                pub three: u32,
            }
            
            // Definir "Familia de eventos"
            #[derive(Serialize, Deserialize, Debug)]
            pub enum EventType {
                Notify,
                Patch { data: String },
                ModOne { data: u32 },
                ModTwo { data: u32 },
                ModThree { data: u32 },
                ModAll { data: (u32, u32, u32) },
            }
            
            #[no_mangle]
            pub unsafe fn main_function(state_ptr: i32, event_ptr: i32, roles_ptr: i32) -> u32 {
                sdk::execute_contract(state_ptr, event_ptr, roles_ptr, contract_logic)
            }
            
            /*
                context -> inmutable con estado inicial roles y evento
                result -> mutable success y approvalRequired, y estado final
                approvalRequired por defecto a false y siempre false si KO o error
            */
            
            // Lógica del contrato con los tipos de datos esperados
            // Devuelve el puntero a los datos escritos con el estado modificado
            fn contract_logic(
                context: &sdk::Context<Data, EventType>,
                contract_result: &mut sdk::ContractResult<Data>,
            ) {
                // Sería posible añadir gestión de errores
                // Podría ser interesante hacer las operaciones directamente como serde_json:Value en lugar de "Custom Data"
                let state = &mut contract_result.final_state;
                let roles = &context.roles;
                match &context.event {
                    EventType::ModAll { data } => {
                        // Evento que modifica el estado entero
                        state.one = data.0;
                        state.two = data.1;
                        state.three = data.2;
                    }
                    EventType::ModOne { data } => {
                        // Evento que modifica Data.one
                        if roles.contains(&"RolA".into()) {
                            state.one = *data;
                        }
                    }
                    EventType::ModTwo { data } => {
                        // Evento que modifica Data.two
                        state.two = *data;
                    }
                    EventType::ModThree { data } => {
                        // Evento que modifica Data.three
                        state.three = *data;
                    }
                    EventType::Notify => {
                        // Evento que no modifica el estado
                        // Estos eventos se añadirían a la cadena, pero dentro del contrato apenas harían algo
                    }
                    EventType::Patch { data } => {
                        // Se recibe un JSON PATCH
                        // Se aplica directamente al estado
                        let patched_state = sdk::apply_patch(&data, &context.initial_state).unwrap();
                        *state = patched_state;
                        // El usuario debería añadir una función que compruebe el estado del sujeto.
                    }
                }
                contract_result.success = true;
            }            
        "#,
        )
    }

    #[async_trait]
    impl GovernanceInterface for GovernanceMockup {
        async fn get_init_state(
            &self,
            _governance_id: DigestIdentifier,
            _schema_id: String,
            _governance_version: u64,
        ) -> Result<Value, RequestError> {
            unimplemented!()
        }

        async fn get_schema(
            &self,
            _governance_id: DigestIdentifier,
            _schema_id: String,
            _governance_version: u64,
        ) -> Result<serde_json::Value, RequestError> {
            unimplemented!()
        }

        async fn get_signers(
            &self,
            _metadata: Metadata,
            _stage: ValidationStage,
        ) -> Result<HashSet<KeyIdentifier>, RequestError> {
            unimplemented!()
        }

        async fn get_quorum(
            &self,
            _metadata: Metadata,
            _stage: ValidationStage,
        ) -> Result<u32, RequestError> {
            unimplemented!()
        }

        async fn get_invoke_info(
            &self,
<<<<<<< HEAD
            metadata: Metadata,
            stage: ValidationStage,
            invoker: KeyIdentifier,
        ) -> Result<bool, RequestError> {
            unreachable!()
=======
            _metadata: Metadata,
            _fact: String,
        ) -> Result<Option<Invoke>, RequestError> {
            unimplemented!()
>>>>>>> 47de99f4
        }

        async fn get_contracts(
            &self,
            governance_id: DigestIdentifier,
            _governance_version: u64,
        ) -> Result<Vec<Contract>, RequestError> {
            if governance_id
                == DigestIdentifier::from_str("Jg2Nuv5bNs4swQGcPQ1CXs9MtcfwMVoeQDR2Ea1YNYJw")
                    .unwrap()
            {
                Ok(vec![Contract {
                    name: "test".to_owned(),
                    content: ContractType::String(String::from("test"))
                        .to_string()
                        .unwrap(),
                }])
            } else if governance_id
                == DigestIdentifier::from_str("Jg2Nuc5bNs4swQGcPQ1CXs9MtcfwMVoeQDR2Ea1YNYJw")
                    .unwrap()
            {
                Ok(vec![Contract {
                    name: "test".to_owned(),
                    content: ContractType::String(get_file_wrong()).to_string().unwrap(),
                }])
            } else if governance_id
                == DigestIdentifier::from_str("Jg2Nuc5bNs4swQGcPQ2CXs9MtcfwMVoeQDR2Ea2YNYJw")
                    .unwrap()
            {
                Ok(vec![Contract {
                    name: "test".to_owned(),
                    content: ContractType::String(get_file_wrong2()).to_string().unwrap(),
                }])
            } else {
                Ok(vec![Contract {
                    name: "test".to_owned(),
                    content: ContractType::String(get_file()).to_string().unwrap(),
                }])
            }
        }

        async fn get_governance_version(
            &self,
            _governance_id: DigestIdentifier,
            _subject_id: DigestIdentifier,
        ) -> Result<u64, RequestError> {
            unimplemented!()
        }

        async fn is_governance(&self, _subject_id: DigestIdentifier) -> Result<bool, RequestError> {
            unimplemented!()
        }

<<<<<<< HEAD
=======
        async fn get_roles_of_invokator(
            &self,
            _invokator: KeyIdentifier,
            _metadata: Metadata,
        ) -> Result<Vec<String>, RequestError> {
            Ok(vec![])
        }

>>>>>>> 47de99f4
        async fn governance_updated(
            &self,
            _governance_id: DigestIdentifier,
            _governance_version: u64,
        ) -> Result<(), RequestError> {
            Ok(())
        }
    }

    fn build_module() -> (
        EvaluatorManager<MemoryManager, MemoryCollection>,
        SenderEnd<EvaluatorMessage, EvaluatorResponse>,
        Sender<GovernanceUpdatedMessage>,
        SelfSignatureManager,
        MpscChannel<MessageTaskCommand<TapleMessages>, ()>,
    ) {
        let (rx, sx) = MpscChannel::new(100);
        let (msg_rx, msg_sx) = MpscChannel::new(100);
        let (sx_compiler, rx_compiler) = tokio::sync::broadcast::channel(100);
        let keypair = KeyPair::Ed25519(Ed25519KeyPair::from_seed(&[]));
        let pk = keypair.public_key_bytes();
        let signature_manager = SelfSignatureManager {
            keys: keypair,
            identifier: KeyIdentifier::new(crate::KeyDerivator::Ed25519, &pk),
            digest_derivator: crate::DigestDerivator::Blake3_256,
        };
        let (shutdown_sx, shutdown_rx) = tokio::sync::broadcast::channel(100);
        let governance = GovernanceMockup {};
        let collection = Arc::new(MemoryManager::new());
        let database = DB::new(collection.clone());
        database
            .set_subject(
                &DigestIdentifier::from_str("JGSPR6FL-vE7iZxWMd17o09qn7NeTqlcImDVWmijXczw")
                    .unwrap(),
                create_governance_test(),
            )
            .unwrap();
        let manager = EvaluatorManager::new(
            rx,
            collection,
            signature_manager.clone(),
            rx_compiler,
            shutdown_sx,
            shutdown_rx,
            governance,
            "../../contracts".into(),
            msg_sx,
        );
        (manager, sx, sx_compiler, signature_manager, msg_rx)
    }

    fn create_governance_test() -> Subject {
        let initial_state = Data {
            one: 10,
            two: 11,
            three: 13,
        };
        let initial_state_json = serde_json::to_string(&initial_state).unwrap();
        Subject {
            keys: None,
            subject_id: DigestIdentifier::from_str("JGSPR6FL-vE7iZxWMd17o09qn7NeTqlcImDVWmijXczw")
                .unwrap(),
            governance_id: DigestIdentifier::from_str("").unwrap(),
            sn: 0,
            public_key: KeyIdentifier::from_str("EF3E6fTSLrsEWzkD2tkB6QbJU9R7IOkunImqp0PB_ejg")
                .unwrap(),
            namespace: "namespace1".into(),
            schema_id: "test".into(),
            owner: KeyIdentifier::from_str("EF3E6fTSLrsEWzkD2tkB6QbJU9R7IOkunImqp0PB_ejg").unwrap(),
            creator: KeyIdentifier::from_str("EF3E6fTSLrsEWzkD2tkB6QbJU9R7IOkunImqp0PB_ejg")
                .unwrap(),
            properties: initial_state_json,
            active: true
        }
    }

    fn create_event_request(
        json: String,
        signature_manager: &SelfSignatureManager,
    ) -> EventRequest {
        let request = EventRequestType::State(StateRequest {
            subject_id: DigestIdentifier::from_str("JXtZRpNgBWVg9v5YG9AaTNfCpPd-rCTTKrFW9cV8-JKs")
                .unwrap(),
            invokation: json,
        });
        let timestamp = TimeStamp::now();
        let signature = signature_manager.sign(&(&request, &timestamp)).unwrap();
        let event_request = EventRequest {
            request,
            timestamp,
            signature,
        };
        event_request
    }

    fn generate_json_patch(prev_state: &str, new_state: &str) -> String {
        let prev_state = serde_json::to_value(prev_state).unwrap();
        let new_state = serde_json::to_value(new_state).unwrap();
        let patch = diff(&prev_state, &new_state);
        serde_json::to_string(&patch).unwrap()
    }

    #[test]
    fn contract_execution() {
        let rt = tokio::runtime::Runtime::new().unwrap();
        rt.block_on(async move {
            let (evaluator, sx_evaluator, sx_compiler, signature_manager, mut msg_rx) =
                build_module();
            let initial_state = Data {
                one: 10,
                two: 11,
                three: 13,
            };
            let initial_state_json = serde_json::to_string(&initial_state).unwrap();
            let event = EventType::ModTwo {
                data: 100,
                chunk: vec![123, 45, 20],
            };

            let handler = tokio::spawn(async move {
                evaluator.start().await;
            });
            tokio::time::sleep(tokio::time::Duration::from_secs(5)).await; // Pausa para compilar el contrato
            sx_compiler
                .send(GovernanceUpdatedMessage::GovernanceUpdated {
                    governance_id: DigestIdentifier::from_str(
                        "JGSPR6FL-vE7iZxWMd17o09qn7NeTqlcImDVWmijXczw",
                    )
                    .unwrap(),
                    governance_version: 0,
                })
                .unwrap();
            tokio::time::sleep(tokio::time::Duration::from_secs(5)).await; // Pausa para compilar el contrato
            let response = sx_evaluator
                .ask(EvaluatorMessage::AskForEvaluation(
                    EventPreEvaluation {
                        event_request: create_event_request(
                            serde_json::to_string(&event).unwrap(),
                            &signature_manager,
                        ),
                        context: Context {
                            governance_id: DigestIdentifier::from_str(
                                "JGSPR6FL-vE7iZxWMd17o09qn7NeTqlcImDVWmijXczw",
                            )
                            .unwrap(),
                            schema_id: "test".into(),
                            creator: KeyIdentifier::from_str(
                                "EF3E6fTSLrsEWzkD2tkB6QbJU9R7IOkunImqp0PB_ejg",
                            )
                            .unwrap(),
                            owner: KeyIdentifier::from_str(
                                "EF3E6fTSLrsEWzkD2tkB6QbJU9R7IOkunImqp0PB_ejg",
                            )
                            .unwrap(),
                            actual_state: initial_state_json.clone(),
                            namespace: "namespace1".into(),
                            governance_version: 0,
                        },
                        sn: 1,
                    },
                ))
                .await
                .unwrap();
            let EvaluatorResponse::AskForEvaluation(result) = response;
            assert!(result.is_ok());
            let message = if let ChannelData::TellData(data) = msg_rx.receive().await.unwrap() {
                if let MessageTaskCommand::Request(_, data, _, _) = data.get() {
                    data
                } else {
                    panic!("Unexpected 2");
                }
            } else {
                panic!("Unexpected");
            };
            let (evaluation, json_patch, signature) = if let TapleMessages::EventMessage(event) = message {
                match event {
                    EventCommand::EvaluatorResponse { evaluation, json_patch, signature } => {
                        (evaluation, json_patch, signature)
                    }
                    _ => {
                        panic!("Unexpected 4");
                    }
                }
            } else {
                panic!("Unexpected 3");
            };
            let new_state = Data {
                one: 10,
                two: 100,
                three: 13,
            };
            assert_eq!(evaluation.governance_version, 0);
            let new_state_json = &serde_json::to_string(&new_state).unwrap();
            // let hash = DigestIdentifier::from_serializable_borsh(new_state_json).unwrap();
            // assert_eq!(hash, evaluation.state_hash); // arreglar
            println!("{:#?}\n{:#?}", initial_state_json, new_state_json);
            let patch = generate_json_patch(&initial_state_json, &new_state_json);
            assert_eq!(patch, json_patch); // arreglar
            // let own_identifier = signature_manager.get_own_identifier();
            // assert_eq!(evaluation..signer, own_identifier); // arreglar
            handler.abort();
        });
    }

    /* 
    #[test]
    fn contract_execution_fail() {
        // Fail reason: Bad Event
        let rt = tokio::runtime::Runtime::new().unwrap();
        rt.block_on(async move {
            let (evaluator, sx_evaluator, sx_compiler, signature_manager, msg_rx) = build_module();
            let initial_state = Data {
                one: 10,
                two: 11,
                three: 13,
            };
            let initial_state_json = serde_json::to_string(&initial_state).unwrap();
            let event = String::from("hola");

            let handler = tokio::spawn(async move {
                evaluator.start().await;
            });

            sx_compiler
                .send(GovernanceUpdatedMessage::GovernanceUpdated {
                    governance_id: DigestIdentifier::from_str(
                        "JGSPR6FL-vE7iZxWMd17o09qn7NeTqlcImDVWmijXczw",
                    )
                    .unwrap(),
                    governance_version: 0,
                })
                .unwrap();
            // sx_compiler
            //     .ask(CompilerMessages::NewGovVersion(NewGovVersion {
            //         governance_id: DigestIdentifier::from_str(
            //             "JGSPR6FL-vE7iZxWMd17o09qn7NeTqlcImDVWmijXczw",
            //         )
            //         .unwrap(),
            //         governance_version: 0,
            //     }))
            //     .await
            //     .unwrap();

            let response = sx_evaluator
                .ask(EvaluatorMessage::AskForEvaluation(EventPreEvaluation {
                    // invokation: create_event_request(
                    //     serde_json::to_string(&event).unwrap(),
                    //     &signature_manager,
                    // ),
                    // hash_request: DigestIdentifier::default().to_str(),
                    event_request: create_event_request(
                        serde_json::to_string(&event).unwrap(),
                        &signature_manager,
                    ),
                    context: Context {
                        governance_id: DigestIdentifier::from_str(
                            "JGSPR6FL-vE7iZxWMd17o09qn7NeTqlcImDVWmijXczw",
                        )
                        .unwrap(),
                        schema_id: "test".into(),
                        creator: KeyIdentifier::from_str(
                            "EF3E6fTSLrsEWzkD2tkB6QbJU9R7IOkunImqp0PB_ejg",
                        )
                        .unwrap(),
                        owner: KeyIdentifier::from_str(
                            "EF3E6fTSLrsEWzkD2tkB6QbJU9R7IOkunImqp0PB_ejg",
                        )
                        .unwrap(),
                        actual_state: initial_state_json.clone(),
                        namespace: "namespace1".into(),
                        governance_version: 0,
                    },
                    sn: 1,
                }))
                .await
                .unwrap();
            let EvaluatorResponse::AskForEvaluation(result) = response;
            assert!(result.is_ok());
            // let result = result.unwrap();
            // assert!(!result.success);
            handler.abort();
        });
    }

    #[test]
    fn contract_execution_fail2() {
        // Fail reason: Bad State
        let rt = tokio::runtime::Runtime::new().unwrap();
        rt.block_on(async move {
            let (evaluator, sx_evaluator, sx_compiler, signature_manager) = build_module();
            let initial_state = String::from("hola");
            let initial_state_json = serde_json::to_string(&initial_state).unwrap();
            let event = EventType::ModTwo {
                data: 100,
                chunk: vec![123, 45, 20],
            };

            let handler = tokio::spawn(async move {
                evaluator.start().await;
            });

            sx_compiler
                .ask(CompilerMessages::NewGovVersion(NewGovVersion {
                    governance_id: DigestIdentifier::from_str(
                        "JGSPR6FL-vE7iZxWMd17o09qn7NeTqlcImDVWmijXczw",
                    )
                    .unwrap(),
                    governance_version: 0,
                }))
                .await
                .unwrap();

            let response = sx_evaluator
                .ask(EvaluatorMessage::AskForEvaluation(
                    crate::evaluator::AskForEvaluation {
                        invokation: create_event_request(
                            serde_json::to_string(&event).unwrap(),
                            &signature_manager,
                        ),
                        // hash_request: DigestIdentifier::default().to_str(),
                        context: Context {
                            governance_id: DigestIdentifier::from_str(
                                "JGSPR6FL-vE7iZxWMd17o09qn7NeTqlcImDVWmijXczw",
                            )
                            .unwrap(),
                            schema_id: "test".into(),
                            invokator: KeyIdentifier::from_str(
                                "EF3E6fTSLrsEWzkD2tkB6QbJU9R7IOkunImqp0PB_ejg",
                            )
                            .unwrap(),
                            creator: KeyIdentifier::from_str(
                                "EF3E6fTSLrsEWzkD2tkB6QbJU9R7IOkunImqp0PB_ejg",
                            )
                            .unwrap(),
                            owner: KeyIdentifier::from_str(
                                "EF3E6fTSLrsEWzkD2tkB6QbJU9R7IOkunImqp0PB_ejg",
                            )
                            .unwrap(),
                            state: initial_state_json.clone(),
                            namespace: "namespace1".into(),
                        },
                        sn: 1,
                    },
                ))
                .await
                .unwrap();
            let EvaluatorResponse::AskForEvaluation(result) = response;
            assert!(result.is_ok());
            let result = result.unwrap();
            assert!(!result.success);
            handler.abort();
        });
    }

    #[test]
    fn contract_execution_wrong_gov_id() {
        let rt = tokio::runtime::Runtime::new().unwrap();
        rt.block_on(async move {
            let (evaluator, sx_evaluator, sx_compiler, signature_manager) = build_module();
            let initial_state = Data {
                one: 10,
                two: 11,
                three: 13,
            };
            let initial_state_json = serde_json::to_string(&initial_state).unwrap();
            let event = EventType::ModTwo {
                data: 100,
                chunk: vec![123, 45, 20],
            };

            let handler = tokio::spawn(async move {
                evaluator.start().await;
            });

            sx_compiler
                .ask(CompilerMessages::NewGovVersion(NewGovVersion {
                    governance_id: DigestIdentifier::from_str(
                        "JGSPR6FL-vE7iZxWMd17o09qn7NeTqlcImDVWmijXczw",
                    )
                    .unwrap(),
                    governance_version: 0,
                }))
                .await
                .unwrap();

            let response = sx_evaluator
                .ask(EvaluatorMessage::AskForEvaluation(
                    crate::evaluator::AskForEvaluation {
                        invokation: create_event_request(
                            serde_json::to_string(&event).unwrap(),
                            &signature_manager,
                        ),
                        // hash_request: DigestIdentifier::default().to_str(),
                        context: Context {
                            governance_id: DigestIdentifier::from_str(
                                "Jg2Nuv5bNs4swQGcPQ1CXs9MtcfwMVoeQDR2Ea1YNYJw",
                            )
                            .unwrap(),
                            schema_id: "test".into(),
                            invokator: KeyIdentifier::from_str(
                                "EF3E6fTSLrsEWzkD2tkB6QbJU9R7IOkunImqp0PB_ejg",
                            )
                            .unwrap(),
                            creator: KeyIdentifier::from_str(
                                "EF3E6fTSLrsEWzkD2tkB6QbJU9R7IOkunImqp0PB_ejg",
                            )
                            .unwrap(),
                            owner: KeyIdentifier::from_str(
                                "EF3E6fTSLrsEWzkD2tkB6QbJU9R7IOkunImqp0PB_ejg",
                            )
                            .unwrap(),
                            state: initial_state_json.clone(),
                            namespace: "namespace1".into(),
                        },
                        sn: 1,
                    },
                ))
                .await
                .unwrap();
            let EvaluatorResponse::AskForEvaluation(result) = response;
            assert!(result.is_ok());
            let result = result.unwrap();
            assert!(!result.success);
            handler.abort();
        });
    }

    #[test]
    fn contract_compilation_no_sdk() {
        let rt = tokio::runtime::Runtime::new().unwrap();
        rt.block_on(async move {
            let (evaluator, _sx_evaluator, sx_compiler, signature_manager) = build_module();

            let handler = tokio::spawn(async move {
                evaluator.start().await;
            });

            let response = sx_compiler
                .ask(CompilerMessages::NewGovVersion(NewGovVersion {
                    governance_id: DigestIdentifier::from_str(
                        "Jg2Nuc5bNs4swQGcPQ2CXs9MtcfwMVoeQDR2Ea2YNYJw",
                    )
                    .unwrap(),
                    governance_version: 0,
                }))
                .await
                .unwrap();
            if let CompilerResponses::CompileContract(Err(CompilerErrorResponses::NoSDKFound)) =
                response
            {
                handler.abort();
            } else {
                assert!(false)
            };
        });
    }

    #[test]
    fn compilation_error() {
        let rt = tokio::runtime::Runtime::new().unwrap();
        rt.block_on(async move {
            let (_evaluator, _sx_evaluator, sx_compiler, signature_manager) = build_module();

            let response = sx_compiler
                .ask(CompilerMessages::NewGovVersion(NewGovVersion {
                    governance_id: DigestIdentifier::from_str(
                        "Jg2Nuv5bNs4swQGcPQ1CXs9MtcfwMVoeQDR2Ea1YNYJw",
                    )
                    .unwrap(),
                    governance_version: 10,
                }))
                .await
                .unwrap();
            let CompilerResponses::CompileContract(result) = response else {
                panic!("Invalid response received");
            };
            assert!(result.is_err());
            let CompilerErrorResponses::CargoExecError = result.unwrap_err() else {
                panic!("Invalid response received");
            };
        });
    }
    */
}<|MERGE_RESOLUTION|>--- conflicted
+++ resolved
@@ -441,18 +441,11 @@
 
         async fn get_invoke_info(
             &self,
-<<<<<<< HEAD
             metadata: Metadata,
             stage: ValidationStage,
             invoker: KeyIdentifier,
         ) -> Result<bool, RequestError> {
             unreachable!()
-=======
-            _metadata: Metadata,
-            _fact: String,
-        ) -> Result<Option<Invoke>, RequestError> {
-            unimplemented!()
->>>>>>> 47de99f4
         }
 
         async fn get_contracts(
@@ -506,17 +499,6 @@
             unimplemented!()
         }
 
-<<<<<<< HEAD
-=======
-        async fn get_roles_of_invokator(
-            &self,
-            _invokator: KeyIdentifier,
-            _metadata: Metadata,
-        ) -> Result<Vec<String>, RequestError> {
-            Ok(vec![])
-        }
-
->>>>>>> 47de99f4
         async fn governance_updated(
             &self,
             _governance_id: DigestIdentifier,
