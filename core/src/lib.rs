#![recursion_limit = "256"]
//! TAPLE is a DLT focused on traceability characterized by its level of scalability,
//! its flexibility to be employed in different devices and use cases and its reduced resource consumption,
//! including power consumption.
//!
//! The TAPLE crate provides the library that allows instantiating nodes of this DLT in order to create a
//! functional network through a single structure containing all the required logic.
//! Applications can interact with these nodes through the API they expose, thus enabling read and write operations
//! against the network. The API also allows the design and creation of customized clients for the technology
//! according to the user's needs.
//!
//! In addition to the node itself, the library also exposes a series of data structures specific to the protocol
//! that can be obtained when interacting with the API or, in some cases, may be necessary to interact with it.
//!
//! # Basic usage
//! ```
//!use core::{ApiModuleInterface, Taple, identifier::Derivable};
//!use std::{error::Error, time::Duration};
//!use commons::crypto::{Ed25519KeyPair, KeyGenerator, KeyMaterial};
//!
//!#[tokio::main]
//!async fn main() -> Result<(), Box<dyn Error>> {
//!    let mut settings = Taple::get_default_settings();
//!    // Generate ramdon cryptographic material
//!    let keypair = Ed25519KeyPair::from_seed(&[]);
//!    let hex_private_key = hex::encode(&keypair.secret_key_bytes());
//!    settings.node.secret_key = Some(hex_private_key);
//!    
//!    let mut taple = Taple::new(settings);
//!    // The TAPLE node generates several Tokyo tasks to manage the different
//!    // components of its architecture.
//!    // The "start" method initiates these tasks and returns the control flow.
//!    taple.start().await.expect("TAPLE started");
//!    // From this point the user can start interacting with the node.
//!    // It is the user's responsibility to decide whether to keep the node running.
//!    // To do so, the main thread of the application must not terminate.
//!    let api = taple.get_api();
//!
//!    // First we need to create the governance, the game set of rules of our future network, to start creating subject on it.
//!    let payload = taple.get_default_governance();
//!
//!    // Next we will send the request to create a governance and we will save the response in a variable for later use.
//!    let response = api
//!        .create_governance(payload)
//!        .await
//!        .expect("Error getting server response");
//!    let subject_id = response
//!        .subject_id
//!        .expect("Error.Response returned empty subject_id");
//!
//!    // wait until validation phase is resolved
//!    let max_attemps = 4;
//!    let mut attemp = 0;
//!    while attemp <= max_attemps {
//!        if let Ok(data) = api.get_signatures(subject_id.clone(), 0, None, None).await {
//!            if data.len() == 1 {
//!                break;
//!            }
//!        }
//!        tokio::time::sleep(Duration::from_millis(100)).await;
//!        attemp += 1;
//!    }
//!    // Our governance is treated like a subject so, when we create it, inside the response, we have it's subject_id.
//!    // We can use this to retrieve our governance data:
//!    let subject = api.get_subject(subject_id.clone()).await.expect(&format!(
//!        "Error getting subject content with id: {}",
//!        subject_id
//!    ));
//!
//!    println!("Governance subject Id: {:#?}", subject.subject_id.to_str());
//!    println!("Governance subject SN: {:#?}", subject.sn);
//!
//!    // Now we send a signal to stop our TAPLE node:
//!    api.shutdown().await.expect("TAPLE shutdown");
//!    Ok(())
//!}
//! ```
//!
pub(crate) mod api;
pub(crate) mod commons;
pub mod error;
pub(crate) mod governance;
pub(crate) mod ledger;
pub(crate) mod message;
pub(crate) mod network;
<<<<<<< HEAD
pub(crate) mod protocol;
pub(crate) mod database;

=======
pub(crate) mod notary;
pub mod protocol;
>>>>>>> 2aab03ee
mod unitary_component;
pub use api::{
    ApiError, ApiModuleInterface, CreateRequest, CreateType, ExternalEventRequest,
    ExternalEventRequestBody, NodeAPI, SignatureRequest, SignatureRequestContent, StateRequestBody,
    StateRequestBodyUpper, StateType,
};
pub use commons::identifier;
pub use commons::models::{
    approval_signature::{Acceptance, ApprovalResponse, ApprovalResponseContent},
    event::Event,
    state::SubjectData,
};
pub use commons::models::{event_content, event_request, signature};
pub use commons::{
    config::{DatabaseSettings, NetworkSettings, NodeSettings, TapleSettings},
    identifier::derive::{digest::DigestDerivator, KeyDerivator},
    models::notification::Notification,
};
pub use error::Error;
pub use unitary_component::{NotificationHandler, Taple};
pub use database::{DatabaseManager, MemoryManager, Error as DbError, DatabaseCollection};
pub(crate) use database::DB;<|MERGE_RESOLUTION|>--- conflicted
+++ resolved
@@ -83,14 +83,10 @@
 pub(crate) mod ledger;
 pub(crate) mod message;
 pub(crate) mod network;
-<<<<<<< HEAD
-pub(crate) mod protocol;
 pub(crate) mod database;
-
-=======
 pub(crate) mod notary;
 pub mod protocol;
->>>>>>> 2aab03ee
+
 mod unitary_component;
 pub use api::{
     ApiError, ApiModuleInterface, CreateRequest, CreateType, ExternalEventRequest,
