--- conflicted
+++ resolved
@@ -1,37 +1,21 @@
-<<<<<<< HEAD
-use std::{
-    collections::{HashMap, HashSet},
-=======
 use std::collections::{HashMap, HashSet};
 
-use time::OffsetDateTime;
 use crate::commons::{
-    bd::TapleDB,
     identifier::{Derivable, DigestIdentifier, KeyIdentifier},
     models::{
         approval_signature::{ApprovalResponse, ApprovalResponseContent},
         event_request::{EventRequest, EventRequestType, RequestData},
         notification::Notification, timestamp::TimeStamp,
     },
->>>>>>> 2aab03ee
 };
 
 use crate::database::Error as DbError;
 use crate::governance::GovernanceInterface;
 use crate::message::{MessageConfig, MessageTaskCommand};
 use crate::{
-    commons::{
-        identifier::{Derivable, DigestIdentifier, KeyIdentifier},
-        models::{
-            approval_signature::{ApprovalResponse, ApprovalResponseContent},
-            event_request::{EventRequest, EventRequestType, RequestData},
-            notification::Notification,
-        },
-    },
     database::DB,
     DatabaseManager,
 };
-use time::OffsetDateTime;
 
 use super::super::{
     command_head_manager::{
